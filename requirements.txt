<<<<<<< HEAD
tensorflow==1.5
=======
numpy
>>>>>>> 9f85dc84
h5py
keras
scipy
<<<<<<< HEAD
sphinx
sphinx-autobuild
sphinx_rtd_theme
=======
six
tensorflow
scikit-learn
>>>>>>> 9f85dc84
<|MERGE_RESOLUTION|>--- conflicted
+++ resolved
@@ -1,17 +1,7 @@
-<<<<<<< HEAD
-tensorflow==1.5
-=======
 numpy
->>>>>>> 9f85dc84
 h5py
 keras
 scipy
-<<<<<<< HEAD
-sphinx
-sphinx-autobuild
-sphinx_rtd_theme
-=======
 six
 tensorflow
-scikit-learn
->>>>>>> 9f85dc84
+scikit-learn