--- conflicted
+++ resolved
@@ -17,13 +17,6 @@
 GPy==1.9.9
 
 numpy==1.18.1
-<<<<<<< HEAD
-scipy
-
-statsmodels
-cma==2.7.0
-=======
 scipy==1.4.1
 statsmodels==0.11.0
 cma==2.7.0
->>>>>>> 3482b6c5
