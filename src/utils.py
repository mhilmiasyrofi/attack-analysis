--- conflicted
+++ resolved
@@ -1,4 +1,3 @@
-<<<<<<< HEAD
 # MIT License
 #
 # Copyright (C) IBM Corporation 2018
@@ -16,11 +15,9 @@
 # AUTHORS OR COPYRIGHT HOLDERS BE LIABLE FOR ANY CLAIM, DAMAGES OR OTHER LIABILITY, WHETHER IN AN ACTION OF CONTRACT,
 # TORT OR OTHERWISE, ARISING FROM, OUT OF OR IN CONNECTION WITH THE SOFTWARE OR THE USE OR OTHER DEALINGS IN THE
 # SOFTWARE.
-=======
 """
 Module providing convenience functions.
 """
->>>>>>> cc9291a0
 from __future__ import absolute_import, division, print_function
 
 import argparse
