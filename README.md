--- conflicted
+++ resolved
@@ -1,5 +1,4 @@
-<<<<<<< HEAD
-# Adversarial Robustness Toolbox (ART v0.1)
+# Adversarial Robustness Toolbox (ART v0.3.0)
 [![GitHub version](https://badge.fury.io/gh/IBM%2Fadversarial-robustness-toolbox.svg)](https://badge.fury.io/gh/IBM%2Fadversarial-robustness-toolbox) [![Documentation Status](https://readthedocs.org/projects/adversarial-robustness-toolbox/badge/?version=latest)](http://adversarial-robustness-toolbox.readthedocs.io/en/latest/?badge=latest)
 
 This is a library dedicated to **adversarial machine learning**. Its purpose is to allow rapid crafting and analysis of attacks and defense methods for machine learning models. The Adversarial Robustness Toolbox provides an implementation for many state-of-the-art methods for attacking and defending classifiers.
@@ -8,21 +7,8 @@
 
 ## Supported attack and defense methods
 
-The Adversarial Robustness Toolbox contains implementations of the following attacks:
-* Deep Fool ([Moosavi-Dezfooli et al., 2015](https://arxiv.org/abs/1511.04599))
-=======
-# Adversarial Robustness Toolbox (ART v0.3.0)
-[![Build Status](https://travis.ibm.com/nemesis/nemesis.svg?token=gRzs7KGtxQXDzQo1SRTx&branch=master)](https://travis.ibm.com/nemesis/nemesis)
-
-This is a library dedicated to **adversarial machine learning**. Its purpose is to allow rapid crafting and analysis of attacks and defense methods for machine learning models. ART provides an implementation for many state-of-the-art methods for attacking and defending classifiers.
-
-The library is still under development. Feedback, bug reports and extensions are highly appreciated.
-
-## Supported attack and defense methods
-
 The library contains implementations of the following attacks:
 * DeepFool ([Moosavi-Dezfooli et al., 2015](https://arxiv.org/abs/1511.04599))
->>>>>>> 9f85dc84
 * Fast Gradient Method ([Goodfellow et al., 2014](https://arxiv.org/abs/1412.6572))
 * Basic Iterative Method ([Kurakin et al., 2016](https://arxiv.org/abs/1607.02533))
 * Jacobian Saliency Map ([Papernot et al., 2016](https://arxiv.org/abs/1511.07528))
@@ -36,20 +22,11 @@
 * Spatial smoothing ([Xu et al., 2017](http://arxiv.org/abs/1704.01155))
 * Label smoothing ([Warde-Farley and Goodfellow, 2016](https://pdfs.semanticscholar.org/b5ec/486044c6218dd41b17d8bba502b32a12b91a.pdf))
 * Adversarial training ([Szegedy et al., 2013](http://arxiv.org/abs/1312.6199))
-<<<<<<< HEAD
-* Virtual adversarial training ([Miyato et al., 2017](https://arxiv.org/abs/1704.03976))
-=======
 * Virtual adversarial training ([Miyato et al., 2015](https://arxiv.org/abs/1507.00677))
->>>>>>> 9f85dc84
 * Gaussian data augmentation ([Zantedeschi et al., 2017](https://arxiv.org/abs/1707.06728))
 
 ## Setup
 
-<<<<<<< HEAD
-The Adversarial Robustness Toolbox is designed to run with Python 3 (and most likely Python 2 with small changes). You can either download the source code or clone the repository in your directory of choice:
-```bash
-git clone https://github.com/IBM/adversarial-robustness-toolbox
-=======
 ### Installation with `pip`
 
 The toolbox is designed to run with Python 2 and 3.
@@ -57,7 +34,6 @@
 
 ```bash
 pip install adversarial-robustness-toolbox
->>>>>>> 9f85dc84
 ```
 
 ### Manual installation
@@ -65,7 +41,7 @@
 For the most recent version of the library, either download the source code or clone the repository in your directory of choice:
 
 ```bash
-git clone https://github.ibm.com/nemesis/nemesis
+git clone https://github.com/IBM/adversarial-robustness-toolbox
 ```
 
 To install ART, do the following in the project folder:
@@ -73,24 +49,13 @@
 pip install .
 ```
 
-<<<<<<< HEAD
-The library comes with a basic set of unit tests. To check your install, you can run all the unit tests by calling in the library folder:
-=======
 The library comes with a basic set of unit tests. To check your install, you can run all the unit tests by calling the test script in the install folder:
->>>>>>> 9f85dc84
+
 ```bash
 bash run_tests.sh
 ```
 
-<<<<<<< HEAD
-The configuration file `config/config.ini` allows to set custom paths for data. By default, data is downloaded in the `data` folder as follows:
-
-```text
-[DEFAULT]
-profile=LOCAL
-=======
 ## Running ART
->>>>>>> 9f85dc84
 
 Some examples of how to use ART when writing your own code can be found in the `examples` folder. See `examples/README.md` for more information about what each example does. To run an example, use the following command:
 ```bash
@@ -99,14 +64,6 @@
 
 The `notebooks` folder contains Jupyter notebooks with detailed walkthroughs of some usage scenarios. 
 
-<<<<<<< HEAD
-## Running ART
-
-Some examples of how to use ART when writing your own code can be found in the `examples` folder. See `examples/README.md` for more information about what each example does. To run an example, use the following command:
-
-```bash
-python3 examples/<example_name>.py
-=======
 ## Citing ART
 
 If you use ART for research, please consider citing the following reference paper:
@@ -119,5 +76,4 @@
     year = {2018},
     url = {https://arxiv.org/pdf/1807.01069}
 }
->>>>>>> 9f85dc84
 ```