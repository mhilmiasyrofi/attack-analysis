# MIT License
#
# Copyright (C) The Adversarial Robustness Toolbox (ART) Authors 2020
#
# Permission is hereby granted, free of charge, to any person obtaining a copy of this software and associated
# documentation files (the "Software"), to deal in the Software without restriction, including without limitation the
# rights to use, copy, modify, merge, publish, distribute, sublicense, and/or sell copies of the Software, and to permit
# persons to whom the Software is furnished to do so, subject to the following conditions:
#
# The above copyright notice and this permission notice shall be included in all copies or substantial portions of the
# Software.
#
# THE SOFTWARE IS PROVIDED "AS IS", WITHOUT WARRANTY OF ANY KIND, EXPRESS OR IMPLIED, INCLUDING BUT NOT LIMITED TO THE
# WARRANTIES OF MERCHANTABILITY, FITNESS FOR A PARTICULAR PURPOSE AND NONINFRINGEMENT. IN NO EVENT SHALL THE
# AUTHORS OR COPYRIGHT HOLDERS BE LIABLE FOR ANY CLAIM, DAMAGES OR OTHER LIABILITY, WHETHER IN AN ACTION OF CONTRACT,
# TORT OR OTHERWISE, ARISING FROM, OUT OF OR IN CONNECTION WITH THE SOFTWARE OR THE USE OR OTHER DEALINGS IN THE
# SOFTWARE.
"""
This module implements the transforming defence mechanism of defensive distillation.

| Paper link: https://arxiv.org/abs/1511.04508
"""
from __future__ import absolute_import, division, print_function, unicode_literals

import logging
from typing import Optional, TYPE_CHECKING

import numpy as np

from art.defences.transformer.transformer import Transformer
from art.utils import is_probability

if TYPE_CHECKING:
    from art.classifiers.classifier import Classifier

logger = logging.getLogger(__name__)


class DefensiveDistillation(Transformer):
    """
    Implement the defensive distillation mechanism.

    | Paper link: https://arxiv.org/abs/1511.04508
    """

    params = ["batch_size", "nb_epochs"]

    def __init__(
        self, classifier: "Classifier", batch_size: int = 128, nb_epochs: int = 10
    ) -> None:
        """
        Create an instance of the defensive distillation defence.

        :param classifier: A trained classifier.
<<<<<<< HEAD
=======
        :type classifier: :class:`art.estimators.classification.Classifier`
>>>>>>> 85479f7c
        :param batch_size: Size of batches.
        :param nb_epochs: Number of epochs to use for training.
        """
        super().__init__(classifier=classifier)
        self._is_fitted = True
        self.batch_size = batch_size
        self.nb_epochs = nb_epochs
        self._check_params()

    def __call__(
        self, x: np.ndarray, transformed_classifier: "Classifier"
    ) -> "Classifier":
        """
        Perform the defensive distillation defence mechanism and return a robuster classifier.

        :param x: Dataset for training the transformed classifier.
        :param transformed_classifier: A classifier to be transformed for increased robustness. Note that, the
            objective loss function used for fitting inside the input transformed_classifier must support soft labels,
            i.e. probability labels.
<<<<<<< HEAD
        :return: The transformed classifier.
=======
        :type transformed_classifier: :class:`art.estimators.classification.Classifier`
        :return: The transformed classifier.
        :rtype: :class:`art.estimators.classification.Classifier`
>>>>>>> 85479f7c
        """
        # Check if the trained classifier produces probability outputs
        preds = self.classifier.predict(x=x, batch_size=self.batch_size)
        are_probability = [is_probability(y) for y in preds]
        all_probability = np.sum(are_probability) == preds.shape[0]

        if not all_probability:
            raise ValueError(
                "The input trained classifier do not produce probability outputs."
            )

        # Check if the transformed classifier produces probability outputs
        transformed_preds = transformed_classifier.predict(
            x=x, batch_size=self.batch_size
        )
        are_probability = [is_probability(y) for y in transformed_preds]
        all_probability = np.sum(are_probability) == transformed_preds.shape[0]

        if not all_probability:
            raise ValueError(
                "The input transformed classifier do not produce probability outputs."
            )

        # Train the transformed classifier with soft labels
        transformed_classifier.fit(
            x=x, y=preds, batch_size=self.batch_size, nb_epochs=self.nb_epochs
        )

        return transformed_classifier

    def fit(self, x: np.ndarray, y: Optional[np.ndarray] = None, **kwargs) -> None:
        """
        No parameters to learn for this method; do nothing.
        """
        pass

    def _check_params(self) -> None:
        if not isinstance(self.batch_size, (int, np.int)) or self.batch_size <= 0:
            raise ValueError("The size of batches must be a positive integer.")

        if not isinstance(self.nb_epochs, (int, np.int)) or self.nb_epochs <= 0:
            raise ValueError("The number of epochs must be a positive integer.")<|MERGE_RESOLUTION|>--- conflicted
+++ resolved
@@ -31,7 +31,7 @@
 from art.utils import is_probability
 
 if TYPE_CHECKING:
-    from art.classifiers.classifier import Classifier
+    from art.estimators.classification.classifier import Classifier
 
 logger = logging.getLogger(__name__)
 
@@ -52,10 +52,6 @@
         Create an instance of the defensive distillation defence.
 
         :param classifier: A trained classifier.
-<<<<<<< HEAD
-=======
-        :type classifier: :class:`art.estimators.classification.Classifier`
->>>>>>> 85479f7c
         :param batch_size: Size of batches.
         :param nb_epochs: Number of epochs to use for training.
         """
@@ -75,13 +71,7 @@
         :param transformed_classifier: A classifier to be transformed for increased robustness. Note that, the
             objective loss function used for fitting inside the input transformed_classifier must support soft labels,
             i.e. probability labels.
-<<<<<<< HEAD
         :return: The transformed classifier.
-=======
-        :type transformed_classifier: :class:`art.estimators.classification.Classifier`
-        :return: The transformed classifier.
-        :rtype: :class:`art.estimators.classification.Classifier`
->>>>>>> 85479f7c
         """
         # Check if the trained classifier produces probability outputs
         preds = self.classifier.predict(x=x, batch_size=self.batch_size)
