--- conflicted
+++ resolved
@@ -47,21 +47,11 @@
         "class": FastGradientMethod,
         "params": {"eps_step": 0.1, "eps_max": 1.0, "clip_min": 0.0, "clip_max": 1.0},
     },
-    "hsj": {
-        "class": HopSkipJump,
-        "params": {
-            "max_iter": 50,
-            "max_eval": 10000,
-            "init_eval": 100,
-            "init_size": 100,
-        },
-    },
+    "hsj": {"class": HopSkipJump, "params": {"max_iter": 50, "max_eval": 10000, "init_eval": 100, "init_size": 100,},},
 }
 
 
-def get_crafter(
-    classifier: "Classifier", attack: str, params: Optional[Dict[str, Any]] = None
-) -> "EvasionAttack":
+def get_crafter(classifier: "Classifier", attack: str, params: Optional[Dict[str, Any]] = None) -> "EvasionAttack":
     """
     Create an attack instance to craft adversarial samples.
 
@@ -82,10 +72,7 @@
 
 
 def empirical_robustness(
-    classifier: "Classifier",
-    x: np.ndarray,
-    attack_name: str,
-    attack_params: Optional[Dict[str, Any]] = None,
+    classifier: "Classifier", x: np.ndarray, attack_name: str, attack_params: Optional[Dict[str, Any]] = None,
 ) -> Union[float, np.ndarray]:
     """
     Compute the Empirical Robustness of a classifier object over the sample `x` for a given adversarial crafting
@@ -121,9 +108,7 @@
     perts_norm = la.norm((adv_x - x).reshape(x.shape[0], -1), ord=norm_type, axis=1)
     perts_norm = perts_norm[idxs]
 
-    return np.mean(
-        perts_norm / la.norm(x[idxs].reshape(np.sum(idxs), -1), ord=norm_type, axis=1)
-    )
+    return np.mean(perts_norm / la.norm(x[idxs].reshape(np.sum(idxs), -1), ord=norm_type, axis=1))
 
 
 # def nearest_neighbour_dist(classifier, x, x_ref, attack_name, attack_params=None):
@@ -164,9 +149,7 @@
 #     return avg_nn_dist
 
 
-def loss_sensitivity(
-    classifier: "ClassifierGradients", x: np.ndarray, y: np.ndarray
-) -> np.ndarray:
+def loss_sensitivity(classifier: "ClassifierGradients", x: np.ndarray, y: np.ndarray) -> np.ndarray:
     """
     Local loss sensitivity estimated through the gradients of the prediction at points in `x`.
 
@@ -184,7 +167,6 @@
 
 
 def clever(
-<<<<<<< HEAD
     classifier: "ClassifierGradients",
     x: np.ndarray,
     nb_batches: int,
@@ -196,19 +178,6 @@
     c_init: float = 1.0,
     pool_factor: int = 10,
 ) -> Optional[np.ndarray]:
-=======
-    classifier,
-    x,
-    nb_batches,
-    batch_size,
-    radius,
-    norm,
-    target=None,
-    target_sort=False,
-    c_init=1,
-    pool_factor=10,
-):
->>>>>>> 83cc8514
     """
     Compute CLEVER score for an untargeted attack.
 
@@ -235,33 +204,23 @@
         if target_sort:
             target_classes = np.argsort(y_pred)[0][:-1]
         else:
-            target_classes = [
-                i for i in range(classifier.nb_classes) if i != pred_class
-            ]
+            target_classes = [i for i in range(classifier.nb_classes) if i != pred_class]
     elif isinstance(target, (int, np.integer)):
         target_classes = [target]
     else:
         # Assume it's iterable
         target_classes = target
-<<<<<<< HEAD
     score_list: List[Optional[float]] = []
-    for j in target_classes:
-=======
-    score_list = []
     for j in tqdm(target_classes, desc="CLEVER untargeted"):
->>>>>>> 83cc8514
         if j == pred_class:
             score_list.append(None)
             continue
-        score = clever_t(
-            classifier, x, j, nb_batches, batch_size, radius, norm, c_init, pool_factor
-        )
+        score = clever_t(classifier, x, j, nb_batches, batch_size, radius, norm, c_init, pool_factor)
         score_list.append(score)
     return np.array(score_list)
 
 
 def clever_u(
-<<<<<<< HEAD
     classifier: "ClassifierGradients",
     x: np.ndarray,
     nb_batches: int,
@@ -271,10 +230,6 @@
     c_init: float = 1.0,
     pool_factor: int = 10,
 ) -> float:
-=======
-    classifier, x, nb_batches, batch_size, radius, norm, c_init=1, pool_factor=10
-):
->>>>>>> 83cc8514
     """
     Compute CLEVER score for an untargeted attack.
 
@@ -297,21 +252,14 @@
 
     # Compute CLEVER score for each untargeted class
     score_list = []
-<<<<<<< HEAD
-    for j in untarget_classes:
-=======
     for j in tqdm(untarget_classes, desc="CLEVER untargeted"):
->>>>>>> 83cc8514
-        score = clever_t(
-            classifier, x, j, nb_batches, batch_size, radius, norm, c_init, pool_factor
-        )
+        score = clever_t(classifier, x, j, nb_batches, batch_size, radius, norm, c_init, pool_factor)
         score_list.append(score)
 
     return np.min(score_list)
 
 
 def clever_t(
-<<<<<<< HEAD
     classifier: "ClassifierGradients",
     x: np.ndarray,
     target_class: int,
@@ -322,18 +270,6 @@
     c_init: float = 1.0,
     pool_factor: int = 10,
 ) -> float:
-=======
-    classifier,
-    x,
-    target_class,
-    nb_batches,
-    batch_size,
-    radius,
-    norm,
-    c_init=1,
-    pool_factor=10,
-):
->>>>>>> 83cc8514
     """
     Compute CLEVER score for a targeted attack.
 
@@ -368,24 +304,12 @@
 
     # Generate a pool of samples
     rand_pool = np.reshape(
-        random_sphere(
-            nb_points=pool_factor * batch_size, nb_dims=dim, radius=radius, norm=norm
-        ),
-        shape,
+        random_sphere(nb_points=pool_factor * batch_size, nb_dims=dim, radius=radius, norm=norm), shape,
     )
     rand_pool += np.repeat(np.array([x]), pool_factor * batch_size, 0)
     rand_pool = rand_pool.astype(ART_NUMPY_DTYPE)
     if hasattr(classifier, "clip_values") and classifier.clip_values is not None:
-<<<<<<< HEAD
-        np.clip(
-            rand_pool,
-            classifier.clip_values[0],
-            classifier.clip_values[1],
-            out=rand_pool,
-        )
-=======
         np.clip(rand_pool, classifier.clip_values[0], classifier.clip_values[1], out=rand_pool)
->>>>>>> 83cc8514
 
     # Change norm since q = p / (p-1)
     if norm == 1:
@@ -411,9 +335,7 @@
         grad_norm_set.append(grad_norm)
 
     # Maximum likelihood estimation for max gradient norms
-    [_, loc, _] = weibull_min.fit(
-        -np.array(grad_norm_set), c_init, optimizer=scipy_optimizer
-    )
+    [_, loc, _] = weibull_min.fit(-np.array(grad_norm_set), c_init, optimizer=scipy_optimizer)
 
     # Compute function value
     values = classifier.predict(np.array([x]))
@@ -461,8 +383,6 @@
         if u_weights is None and v_weights is None:
             wd[i] = wasserstein_distance(u_values[i], v_values[i])
         elif u_weights is not None and v_weights is not None:
-            wd[i] = wasserstein_distance(
-                u_values[i], v_values[i], u_weights[i], v_weights[i]
-            )
+            wd[i] = wasserstein_distance(u_values[i], v_values[i], u_weights[i], v_weights[i])
 
     return wd