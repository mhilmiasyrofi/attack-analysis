from __future__ import absolute_import, division, print_function, unicode_literals

import logging
import unittest

import keras
import keras.backend as k
import numpy as np
import tensorflow as tf
import torch.nn as nn
import torch.optim as optim
from keras.layers import Dense, Flatten, Conv2D, MaxPooling2D
from keras.models import Sequential

<<<<<<< HEAD
from art.attacks.carlini import CarliniL2Method
from art.classifiers import TFImageClassifier, KerasImageClassifier, PyTorchImageClassifier
=======
from art.attacks import CarliniL2Method
from art.classifiers import KerasClassifier, PyTorchClassifier, TFClassifier
>>>>>>> 58f0e3c5
from art.utils import load_mnist, random_targets

logger = logging.getLogger('testLogger')

BATCH_SIZE, NB_TRAIN, NB_TEST = 100, 5000, 10


class Model(nn.Module):
    def __init__(self):
        super(Model, self).__init__()
        self.conv = nn.Conv2d(1, 16, 5)
        self.pool = nn.MaxPool2d(2, 2)
        self.fc = nn.Linear(2304, 10)

    def forward(self, x):
        import torch.nn.functional as f

        x = self.pool(f.relu(self.conv(x)))
        x = x.view(-1, 2304)
        logit_output = self.fc(x)

        return logit_output


class TestCarliniL2(unittest.TestCase):
    """
    A unittest class for testing the Carlini2 attack.
    """
    @classmethod
    def setUpClass(cls):
        # Get MNIST
        (x_train, y_train), (x_test, y_test), _, _ = load_mnist()
        x_train, y_train = x_train[:NB_TRAIN], y_train[:NB_TRAIN]
        x_test, y_test = x_test[:NB_TEST], y_test[:NB_TEST]
        cls.mnist = (x_train, y_train), (x_test, y_test)

    def test_failure_attack(self):
        """
        Test the corner case when attack is failed.
        :return:
        """
        # Build a TFClassifier
        # Define input and output placeholders
        input_ph = tf.placeholder(tf.float32, shape=[None, 28, 28, 1])
        output_ph = tf.placeholder(tf.int32, shape=[None, 10])

        # Define the tensorflow graph
        conv = tf.layers.conv2d(input_ph, 4, 5, activation=tf.nn.relu)
        conv = tf.layers.max_pooling2d(conv, 2, 2)
        fc = tf.contrib.layers.flatten(conv)

        # Logits layer
        logits = tf.layers.dense(fc, 10)

        # Train operator
        loss = tf.reduce_mean(tf.losses.softmax_cross_entropy(logits=logits, onehot_labels=output_ph))
        optimizer = tf.train.AdamOptimizer(learning_rate=0.01)
        train = optimizer.minimize(loss)

        # Tensorflow session and initialization
        sess = tf.Session()
        sess.run(tf.global_variables_initializer())

        # Get MNIST
        (x_train, y_train), (x_test, y_test) = self.mnist

        # Train the classifier
        tfc = TFImageClassifier((0, 1), input_ph, logits, output_ph, train, loss, None, sess)
        tfc.fit(x_train, y_train, batch_size=BATCH_SIZE, nb_epochs=10)

        # Failure attack
        cl2m = CarliniL2Method(classifier=tfc, targeted=True, max_iter=0, binary_search_steps=0,
                               learning_rate=0, initial_const=1)
        params = {'y': random_targets(y_test, tfc.nb_classes)}
        x_test_adv = cl2m.generate(x_test, **params)
        self.assertTrue((x_test_adv <= 1.0001).all())
        self.assertTrue((x_test_adv >= -0.0001).all())
        np.testing.assert_almost_equal(x_test, x_test_adv, 3)

    def test_tfclassifier(self):
        """
        First test with the TFClassifier.
        :return:
        """
        # Build a TFClassifier
        # Define input and output placeholders
        input_ph = tf.placeholder(tf.float32, shape=[None, 28, 28, 1])
        output_ph = tf.placeholder(tf.int32, shape=[None, 10])

        # Define the tensorflow graph
        conv = tf.layers.conv2d(input_ph, 4, 5, activation=tf.nn.relu)
        conv = tf.layers.max_pooling2d(conv, 2, 2)
        fc = tf.contrib.layers.flatten(conv)

        # Logits layer
        logits = tf.layers.dense(fc, 10)

        # Train operator
        loss = tf.reduce_mean(tf.losses.softmax_cross_entropy(logits=logits, onehot_labels=output_ph))
        optimizer = tf.train.AdamOptimizer(learning_rate=0.01)
        train = optimizer.minimize(loss)

        # Tensorflow session and initialization
        sess = tf.Session()
        sess.run(tf.global_variables_initializer())

        # Get MNIST
        (x_train, y_train), (x_test, y_test) = self.mnist

        # Train the classifier
        tfc = TFClassifier((0, 1), input_ph, logits, output_ph, train, loss, None, sess)
        tfc.fit(x_train, y_train, batch_size=BATCH_SIZE, nb_epochs=10)

        # First attack
        cl2m = CarliniL2Method(classifier=tfc, targeted=True, max_iter=10)
        params = {'y': random_targets(y_test, tfc.nb_classes)}
        x_test_adv = cl2m.generate(x_test, **params)
        self.assertFalse((x_test == x_test_adv).all())
        self.assertTrue((x_test_adv <= 1.0001).all())
        self.assertTrue((x_test_adv >= -0.0001).all())
        target = np.argmax(params['y'], axis=1)
        y_pred_adv = np.argmax(tfc.predict(x_test_adv), axis=1)
        logger.debug('CW2 Target: %s', target)
        logger.debug('CW2 Actual: %s', y_pred_adv)
        logger.info('CW2 Success Rate: %.2f', (sum(target == y_pred_adv) / float(len(target))))
        self.assertTrue((target == y_pred_adv).any())

        # Second attack
        cl2m = CarliniL2Method(classifier=tfc, targeted=False, max_iter=10)
        params = {'y': random_targets(y_test, tfc.nb_classes)}
        x_test_adv = cl2m.generate(x_test, **params)
        self.assertTrue((x_test_adv <= 1.0001).all())
        self.assertTrue((x_test_adv >= -0.0001).all())
        target = np.argmax(params['y'], axis=1)
        y_pred_adv = np.argmax(tfc.predict(x_test_adv), axis=1)
        logger.debug('CW2 Target: %s', target)
        logger.debug('CW2 Actual: %s', y_pred_adv)
        logger.info('CW2 Success Rate: %.2f', (sum(target == y_pred_adv) / float(len(target))))
        self.assertTrue((target != y_pred_adv).any())

        # Third attack
        cl2m = CarliniL2Method(classifier=tfc, targeted=False, max_iter=10)
        params = {}
        x_test_adv = cl2m.generate(x_test, **params)
        self.assertFalse((x_test == x_test_adv).all())
        self.assertTrue((x_test_adv <= 1.0001).all())
        self.assertTrue((x_test_adv >= -0.0001).all())
        y_pred = np.argmax(tfc.predict(x_test), axis=1)
        y_pred_adv = np.argmax(tfc.predict(x_test_adv), axis=1)
        logger.debug('CW2 Target: %s', y_pred)
        logger.debug('CW2 Actual: %s', y_pred_adv)
        logger.info('CW2 Success Rate: %.2f', (sum(y_pred != y_pred_adv) / float(len(y_pred))))
        self.assertTrue((y_pred != y_pred_adv).any())

    def test_krclassifier(self):
        """
        Second test with the KerasImageClassifier.
        :return:
        """
        # Initialize a tf session
        session = tf.Session()
        k.set_session(session)

        # Get MNIST
        (x_train, y_train), (x_test, y_test) = self.mnist

        # Create simple CNN
        model = Sequential()
        model.add(Conv2D(4, kernel_size=(5, 5), activation='relu', input_shape=(28, 28, 1)))
        model.add(MaxPooling2D(pool_size=(2, 2)))
        model.add(Flatten())
        model.add(Dense(10, activation='softmax'))

        model.compile(loss=keras.losses.categorical_crossentropy, optimizer=keras.optimizers.Adam(lr=0.01),
                      metrics=['accuracy'])

        # Get classifier
        krc = KerasImageClassifier((0, 1), model, use_logits=False)
        krc.fit(x_train, y_train, batch_size=BATCH_SIZE, nb_epochs=10)

        # First attack
        cl2m = CarliniL2Method(classifier=krc, targeted=True, max_iter=10)
        params = {'y': random_targets(y_test, krc.nb_classes)}
        x_test_adv = cl2m.generate(x_test, **params)
        self.assertFalse((x_test == x_test_adv).all())
        self.assertTrue((x_test_adv <= 1.0001).all())
        self.assertTrue((x_test_adv >= -0.0001).all())
        target = np.argmax(params['y'], axis=1)
        y_pred_adv = np.argmax(krc.predict(x_test_adv), axis=1)
        logger.debug('CW2 Target: %s', target)
        logger.debug('CW2 Actual: %s', y_pred_adv)
        logger.info('CW2 Success Rate: %.2f', (sum(target == y_pred_adv) / float(len(target))))
        self.assertTrue((target == y_pred_adv).any())

        # Second attack
        cl2m = CarliniL2Method(classifier=krc, targeted=False, max_iter=10)
        params = {'y': random_targets(y_test, krc.nb_classes)}
        x_test_adv = cl2m.generate(x_test, **params)
        self.assertTrue((x_test_adv <= 1.0001).all())
        self.assertTrue((x_test_adv >= -0.0001).all())
        target = np.argmax(params['y'], axis=1)
        y_pred_adv = np.argmax(krc.predict(x_test_adv), axis=1)
        logger.debug('CW2 Target: %s', target)
        logger.debug('CW2 Actual: %s', y_pred_adv)
        logger.info('CW2 Success Rate: %.2f', (sum(target != y_pred_adv) / float(len(target))))
        self.assertTrue((target != y_pred_adv).any())

        # Third attack
        cl2m = CarliniL2Method(classifier=krc, targeted=False, max_iter=10)
        params = {}
        x_test_adv = cl2m.generate(x_test, **params)
        self.assertFalse((x_test == x_test_adv).all())
        self.assertTrue((x_test_adv <= 1.0001).all())
        self.assertTrue((x_test_adv >= -0.0001).all())
        y_pred = np.argmax(krc.predict(x_test), axis=1)
        y_pred_adv = np.argmax(krc.predict(x_test_adv), axis=1)
        logger.debug('CW2 Target: %s', y_pred)
        logger.debug('CW2 Actual: %s', y_pred_adv)
        logger.info('CW2 Success Rate: %.2f', (sum(y_pred != y_pred_adv) / float(len(y_pred))))
        self.assertTrue((y_pred != y_pred_adv).any())

    def test_ptclassifier(self):
        """
        Third test with the PyTorchClassifier.
        :return:
        """
        # Get MNIST
        (x_train, y_train), (x_test, y_test) = self.mnist
        x_train = np.swapaxes(x_train, 1, 3)
        x_test = np.swapaxes(x_test, 1, 3)

        # Define the network
        model = Model()

        # Define a loss function and optimizer
        loss_fn = nn.CrossEntropyLoss()
        optimizer = optim.Adam(model.parameters(), lr=0.01)

        # Get classifier
        ptc = PyTorchImageClassifier((0, 1), model, loss_fn, optimizer, (1, 28, 28), 10)
        ptc.fit(x_train, y_train, batch_size=BATCH_SIZE, nb_epochs=10)

        # First attack
        cl2m = CarliniL2Method(classifier=ptc, targeted=True, max_iter=10)
        params = {'y': random_targets(y_test, ptc.nb_classes)}
        x_test_adv = cl2m.generate(x_test, **params)
        self.assertFalse((x_test == x_test_adv).all())
        self.assertTrue((x_test_adv <= 1.0001).all())
        self.assertTrue((x_test_adv >= -0.0001).all())
        target = np.argmax(params['y'], axis=1)
        y_pred_adv = np.argmax(ptc.predict(x_test_adv), axis=1)
        self.assertTrue((target == y_pred_adv).any())

        # Second attack
        cl2m = CarliniL2Method(classifier=ptc, targeted=False, max_iter=10)
        params = {'y': random_targets(y_test, ptc.nb_classes)}
        x_test_adv = cl2m.generate(x_test, **params)
        self.assertTrue((x_test_adv <= 1.0001).all())
        self.assertTrue((x_test_adv >= -0.0001).all())
        target = np.argmax(params['y'], axis=1)
        y_pred_adv = np.argmax(ptc.predict(x_test_adv), axis=1)
        self.assertTrue((target != y_pred_adv).any())

        # Third attack
        cl2m = CarliniL2Method(classifier=ptc, targeted=False, max_iter=10)
        params = {}
        x_test_adv = cl2m.generate(x_test, **params)
        self.assertFalse((x_test == x_test_adv).all())
        self.assertTrue((x_test_adv <= 1.0001).all())
        self.assertTrue((x_test_adv >= -0.0001).all())
        y_pred = np.argmax(ptc.predict(x_test), axis=1)
        y_pred_adv = np.argmax(ptc.predict(x_test_adv), axis=1)
        self.assertTrue((y_pred != y_pred_adv).any())


if __name__ == '__main__':
    unittest.main()<|MERGE_RESOLUTION|>--- conflicted
+++ resolved
@@ -12,13 +12,8 @@
 from keras.layers import Dense, Flatten, Conv2D, MaxPooling2D
 from keras.models import Sequential
 
-<<<<<<< HEAD
-from art.attacks.carlini import CarliniL2Method
-from art.classifiers import TFImageClassifier, KerasImageClassifier, PyTorchImageClassifier
-=======
 from art.attacks import CarliniL2Method
-from art.classifiers import KerasClassifier, PyTorchClassifier, TFClassifier
->>>>>>> 58f0e3c5
+from art.classifiers import KerasImageClassifier, PyTorchImageClassifier, TFImageClassifier
 from art.utils import load_mnist, random_targets
 
 logger = logging.getLogger('testLogger')
@@ -129,7 +124,7 @@
         (x_train, y_train), (x_test, y_test) = self.mnist
 
         # Train the classifier
-        tfc = TFClassifier((0, 1), input_ph, logits, output_ph, train, loss, None, sess)
+        tfc = TFImageClassifier((0, 1), input_ph, logits, output_ph, train, loss, None, sess)
         tfc.fit(x_train, y_train, batch_size=BATCH_SIZE, nb_epochs=10)
 
         # First attack
