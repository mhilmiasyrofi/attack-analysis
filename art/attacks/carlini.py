# MIT License
#
# Copyright (C) IBM Corporation 2018
#
# Permission is hereby granted, free of charge, to any person obtaining a copy of this software and associated
# documentation files (the "Software"), to deal in the Software without restriction, including without limitation the
# rights to use, copy, modify, merge, publish, distribute, sublicense, and/or sell copies of the Software, and to permit
# persons to whom the Software is furnished to do so, subject to the following conditions:
#
# The above copyright notice and this permission notice shall be included in all copies or substantial portions of the
# Software.
#
# THE SOFTWARE IS PROVIDED "AS IS", WITHOUT WARRANTY OF ANY KIND, EXPRESS OR IMPLIED, INCLUDING BUT NOT LIMITED TO THE
# WARRANTIES OF MERCHANTABILITY, FITNESS FOR A PARTICULAR PURPOSE AND NONINFRINGEMENT. IN NO EVENT SHALL THE
# AUTHORS OR COPYRIGHT HOLDERS BE LIABLE FOR ANY CLAIM, DAMAGES OR OTHER LIABILITY, WHETHER IN AN ACTION OF CONTRACT,
# TORT OR OTHERWISE, ARISING FROM, OUT OF OR IN CONNECTION WITH THE SOFTWARE OR THE USE OR OTHER DEALINGS IN THE
# SOFTWARE.
from __future__ import absolute_import, division, print_function, unicode_literals

import logging

import numpy as np

from art import NUMPY_DTYPE
from art.attacks.attack import Attack
from art.utils import compute_success, get_labels_np_array, tanh_to_original, original_to_tanh

logger = logging.getLogger(__name__)


class CarliniL2Method(Attack):
    """
    The L_2 optimized attack of Carlini and Wagner (2016). This attack is among the most effective and should be used
    among the primary attacks to evaluate potential defences. A major difference wrt to the original implementation
    (https://github.com/carlini/nn_robust_attacks) is that we use line search in the optimization of the attack
    objective. Paper link: https://arxiv.org/pdf/1608.04644.pdf
    """
    attack_params = Attack.attack_params + ['confidence', 'targeted', 'learning_rate', 'max_iter',
                                            'binary_search_steps', 'initial_const', 'max_halving', 'max_doubling',
                                            'batch_size']

    def __init__(self, classifier, confidence=0.0, targeted=True, learning_rate=0.01, binary_search_steps=10,
                 max_iter=10, initial_const=0.01, max_halving=5, max_doubling=5, batch_size=128):
        """
        Create a Carlini L_2 attack instance.

        :param classifier: A trained model.
        :type classifier: :class:`.Classifier`
        :param confidence: Confidence of adversarial examples: a higher value produces examples that are farther away,
                from the original input, but classified with higher confidence as the target class.
        :type confidence: `float`
        :param targeted: Should the attack target one specific class.
        :type targeted: `bool`
        :param learning_rate: The initial learning rate for the attack algorithm. Smaller values produce better results
                but are slower to converge.
        :type learning_rate: `float`
        :param binary_search_steps: number of times to adjust constant with binary search (positive value).
        :type binary_search_steps: `int`
        :param max_iter: The maximum number of iterations.
        :type max_iter: `int`
        :param initial_const: The initial trade-off constant `c` to use to tune the relative importance of distance and
                confidence. If `binary_search_steps` is large, the initial constant is not important, as discussed in
                Carlini and Wagner (2016).
        :type initial_const: `float`
        :param max_halving: Maximum number of halving steps in the line search optimization.
        :type max_halving: `int`
        :param max_doubling: Maximum number of doubling steps in the line search optimization.
        :type max_doubling: `int`
        :param batch_size: Internal size of batches on which adversarial samples are generated.
        :type batch_size: `int`
        """
        super(CarliniL2Method, self).__init__(classifier)

        kwargs = {'confidence': confidence,
                  'targeted': targeted,
                  'learning_rate': learning_rate,
                  'binary_search_steps': binary_search_steps,
                  'max_iter': max_iter,
                  'initial_const': initial_const,
                  'max_halving': max_halving,
                  'max_doubling': max_doubling,
                  'batch_size': batch_size
                  }
        assert self.set_params(**kwargs)

        # There are internal hyperparameters:
        # Abort binary search for c if it exceeds this threshold (suggested in Carlini and Wagner (2016)):
        self._c_upper_bound = 10e10

        # Smooth arguments of arctanh by multiplying with this constant to avoid division by zero.
        # It appears this is what Carlini and Wagner (2016) are alluding to in their footnote 8. However, it is not
        # clear how their proposed trick ("instead of scaling by 1/2 we scale by 1/2 + eps") works in detail.
        self._tanh_smoother = 0.999999

    def _loss(self, x, x_adv, target, c):
        """
        Compute the objective function value.

        :param x: An array with the original input.
        :type x: `np.ndarray`
        :param x_adv: An array with the adversarial input.
        :type x_adv: `np.ndarray`
        :param target: An array with the target class (one-hot encoded).
        :type target: `np.ndarray`
        :param c: Weight of the loss term aiming for classification as target.
        :type c: `float`
        :return: A tuple holding the current logits, l2 distance and overall loss.
        :rtype: `(float, float, float)`
        """
        l2dist = np.sum(np.square(x - x_adv).reshape(x.shape[0], -1), axis=1)
        z = self.classifier.predict(np.array(x_adv, dtype=NUMPY_DTYPE), logits=True)
        z_target = np.sum(z * target, axis=1)
        z_other = np.max(z * (1 - target) + (np.min(z, axis=1) - 1)[:, np.newaxis] * target, axis=1)

        # The following differs from the exact definition given in Carlini and Wagner (2016). There (page 9, left
        # column, last equation), the maximum is taken over Z_other - Z_target (or Z_target - Z_other respectively)
        # and -confidence. However, it doesn't seem that that would have the desired effect (loss term is <= 0 if and
        # only if the difference between the logit of the target and any other class differs by at least confidence).
        # Hence the rearrangement here.

        if self.targeted:
            # if targeted, optimize for making the target class most likely
            loss = np.maximum(z_other - z_target + self.confidence, np.zeros(x.shape[0]))
        else:
            # if untargeted, optimize for making any other class most likely
            loss = np.maximum(z_target - z_other + self.confidence, np.zeros(x.shape[0]))

        return z, l2dist, c*loss + l2dist

    def _loss_gradient(self, z, target, x, x_adv, x_adv_tanh, c, clip_min, clip_max):
        """
        Compute the gradient of the loss function.

        :param z: An array with the current logits.
        :type z: `np.ndarray`
        :param target: An array with the target class (one-hot encoded).
        :type target: `np.ndarray`
        :param x: An array with the original input.
        :type x: `np.ndarray`
        :param x_adv: An array with the adversarial input.
        :type x_adv: `np.ndarray`
        :param x_adv_tanh: An array with the adversarial input in tanh space.
        :type x_adv_tanh: `np.ndarray`
        :param c: Weight of the loss term aiming for classification as target.
        :type c: `float`
        :param clip_min: Minimum clipping value.
        :type clip_min: `float`
        :param clip_max: Maximum clipping value.
        :type clip_max: `float`
        :return: An array with the gradient of the loss function.
        :type target: `np.ndarray`
        """
        if self.targeted:
            i_sub = np.argmax(target, axis=1)
            i_add = np.argmax(z * (1 - target) + (np.min(z, axis=1) - 1)[:, np.newaxis] * target, axis=1)
        else:
            i_add = np.argmax(target, axis=1)
            i_sub = np.argmax(z * (1 - target) + (np.min(z, axis=1) - 1)[:, np.newaxis] * target, axis=1)

        loss_gradient = self.classifier.class_gradient(x_adv, label=i_add, logits=True)
        loss_gradient -= self.classifier.class_gradient(x_adv, label=i_sub, logits=True)
        loss_gradient = loss_gradient.reshape(x.shape)

        c_mult = c
        for _ in range(len(x.shape)-1):
            c_mult = c_mult[:, np.newaxis]

        loss_gradient *= c_mult
        loss_gradient += 2 * (x_adv - x)
        loss_gradient *= (clip_max - clip_min)
        loss_gradient *= (1 - np.square(np.tanh(x_adv_tanh))) / (2 * self._tanh_smoother)

        return loss_gradient

    def generate(self, x, y=None):
        """
        Generate adversarial samples and return them in an array.

        :param x: An array with the original inputs to be attacked.
        :type x: `np.ndarray`
        :param y: If `self.targeted` is true, then `y_val` represents the target labels. Otherwise, the targets are
                the original class labels.
        :type y: `np.ndarray`
        :return: An array holding the adversarial examples.
        :rtype: `np.ndarray`
        """
        x_adv = x.astype(NUMPY_DTYPE)
        if hasattr(self.classifier, 'clip_values') and self.classifier.clip_values is not None:
            clip_min, clip_max = self.classifier.clip_values
        else:
            clip_min, clip_max = np.amin(x), np.amax(x)

        # Assert that, if attack is targeted, y_val is provided:
        if self.targeted and y is None:
            raise ValueError('Target labels `y` need to be provided for a targeted attack.')

        # No labels provided, use model prediction as correct class
        if y is None:
            y = get_labels_np_array(self.classifier.predict(x, logits=False))

        # Compute perturbation with implicit batching
        nb_batches = int(np.ceil(x_adv.shape[0] / float(self.batch_size)))
        for batch_id in range(nb_batches):
            logger.debug('Processing batch %i out of %i', batch_id, nb_batches)

            batch_index_1, batch_index_2 = batch_id * self.batch_size, (batch_id + 1) * self.batch_size
            x_batch = x_adv[batch_index_1:batch_index_2]
            y_batch = y[batch_index_1:batch_index_2]

            # The optimization is performed in tanh space to keep the adversarial images bounded in correct range
            x_batch_tanh = original_to_tanh(x_batch, clip_min, clip_max, self._tanh_smoother)

            # Initialize binary search:
            c = self.initial_const * np.ones(x_batch.shape[0])
            c_lower_bound = np.zeros(x_batch.shape[0])
            c_double = (np.ones(x_batch.shape[0]) > 0)

            # Initialize placeholders for best l2 distance and attack found so far
            best_l2dist = np.inf * np.ones(x_batch.shape[0])
            best_x_adv_batch = x_batch.copy()

            for bss in range(self.binary_search_steps):
                logger.debug('Binary search step %i out of %i (c_mean==%f)', bss, self.binary_search_steps, np.mean(c))
                nb_active = int(np.sum(c < self._c_upper_bound))
                logger.debug('Number of samples with c < _c_upper_bound: %i out of %i', nb_active, x_batch.shape[0])
                if nb_active == 0:
                    break
                lr = self.learning_rate * np.ones(x_batch.shape[0])

                # Initialize perturbation in tanh space:
                x_adv_batch = x_batch.copy()
                x_adv_batch_tanh = x_batch_tanh.copy()

                z, l2dist, loss = self._loss(x_batch, x_adv_batch, y_batch, c)
                attack_success = (loss - l2dist <= 0)
                overall_attack_success = attack_success

                for it in range(self.max_iter):
                    logger.debug('Iteration step %i out of %i', it, self.max_iter)
                    logger.debug('Average Loss: %f', np.mean(loss))
                    logger.debug('Average L2Dist: %f', np.mean(l2dist))
                    logger.debug('Average Margin Loss: %f', np.mean(loss-l2dist))
                    logger.debug('Current number of succeeded attacks: %i out of %i', int(np.sum(attack_success)),
                                 len(attack_success))

                    improved_adv = attack_success & (l2dist < best_l2dist)
                    logger.debug('Number of improved L2 distances: %i', int(np.sum(improved_adv)))
                    if np.sum(improved_adv) > 0:
                        best_l2dist[improved_adv] = l2dist[improved_adv]
                        best_x_adv_batch[improved_adv] = x_adv_batch[improved_adv]

                    active = (c < self._c_upper_bound) & (lr > 0)
                    nb_active = int(np.sum(active))
                    logger.debug('Number of samples with c < _c_upper_bound and lr > 0: %i out of %i',
                                 nb_active, x_batch.shape[0])
                    if nb_active == 0:
                        break

                    # compute gradient:
                    logger.debug('Compute loss gradient')
                    perturbation_tanh = -self._loss_gradient(z[active], y_batch[active], x_batch[active],
                                                             x_adv_batch[active], x_adv_batch_tanh[active],
                                                             c[active], clip_min, clip_max)

                    # perform line search to optimize perturbation
                    # first, halve the learning rate until perturbation actually decreases the loss:
                    prev_loss = loss.copy()
                    best_loss = loss.copy()
                    best_lr = np.zeros(x_batch.shape[0])
                    halving = np.zeros(x_batch.shape[0])

                    for h in range(self.max_halving):
                        logger.debug('Perform halving iteration %i out of %i', h, self.max_halving)
                        do_halving = (loss[active] >= prev_loss[active])
                        logger.debug('Halving to be performed on %i samples', int(np.sum(do_halving)))
                        if np.sum(do_halving) == 0:
                            break
                        active_and_do_halving = active.copy()
                        active_and_do_halving[active] = do_halving

                        lr_mult = lr[active_and_do_halving]
                        for _ in range(len(x.shape)-1):
                            lr_mult = lr_mult[:, np.newaxis]

                        new_x_adv_batch_tanh = x_adv_batch_tanh[active_and_do_halving] + \
                            lr_mult * perturbation_tanh[do_halving]
                        new_x_adv_batch = tanh_to_original(new_x_adv_batch_tanh, clip_min, clip_max,
                                                           self._tanh_smoother)
                        _, l2dist[active_and_do_halving], loss[active_and_do_halving] = self._loss(
                            x_batch[active_and_do_halving], new_x_adv_batch, y_batch[active_and_do_halving],
                            c[active_and_do_halving])

                        logger.debug('New Average Loss: %f', np.mean(loss))
                        logger.debug('New Average L2Dist: %f', np.mean(l2dist))
                        logger.debug('New Average Margin Loss: %f', np.mean(loss-l2dist))

                        best_lr[loss < best_loss] = lr[loss < best_loss]
                        best_loss[loss < best_loss] = loss[loss < best_loss]
                        lr[active_and_do_halving] /= 2
                        halving[active_and_do_halving] += 1
                    lr[active] *= 2

                    # if no halving was actually required, double the learning rate as long as this
                    # decreases the loss:
                    for d in range(self.max_doubling):
                        logger.debug('Perform doubling iteration %i out of %i', d, self.max_doubling)
                        do_doubling = (halving[active] == 1) & (loss[active] <= best_loss[active])
                        logger.debug('Doubling to be performed on %i samples', int(np.sum(do_doubling)))
                        if np.sum(do_doubling) == 0:
                            break
                        active_and_do_doubling = active.copy()
                        active_and_do_doubling[active] = do_doubling
                        lr[active_and_do_doubling] *= 2

                        lr_mult = lr[active_and_do_doubling]
                        for _ in range(len(x.shape)-1):
                            lr_mult = lr_mult[:, np.newaxis]

                        new_x_adv_batch_tanh = x_adv_batch_tanh[active_and_do_doubling] + \
                            lr_mult * perturbation_tanh[do_doubling]
                        new_x_adv_batch = tanh_to_original(new_x_adv_batch_tanh, clip_min, clip_max,
                                                           self._tanh_smoother)
                        _, l2dist[active_and_do_doubling], loss[active_and_do_doubling] = self._loss(
                            x_batch[active_and_do_doubling], new_x_adv_batch, y_batch[active_and_do_doubling],
                            c[active_and_do_doubling])
                        logger.debug('New Average Loss: %f', np.mean(loss))
                        logger.debug('New Average L2Dist: %f', np.mean(l2dist))
                        logger.debug('New Average Margin Loss: %f', np.mean(loss-l2dist))
                        best_lr[loss < best_loss] = lr[loss < best_loss]
                        best_loss[loss < best_loss] = loss[loss < best_loss]

                    lr[halving == 1] /= 2

                    update_adv = (best_lr[active] > 0)
                    logger.debug('Number of adversarial samples to be finally updated: %i', int(np.sum(update_adv)))

                    if np.sum(update_adv) > 0:
                        active_and_update_adv = active.copy()
                        active_and_update_adv[active] = update_adv
                        best_lr_mult = best_lr[active_and_update_adv]
                        for _ in range(len(x.shape) - 1):
                            best_lr_mult = best_lr_mult[:, np.newaxis]
                        x_adv_batch_tanh[active_and_update_adv] = x_adv_batch_tanh[active_and_update_adv] + \
                            best_lr_mult * perturbation_tanh[update_adv]
                        x_adv_batch[active_and_update_adv] = tanh_to_original(x_adv_batch_tanh[active_and_update_adv],
                                                                              clip_min, clip_max, self._tanh_smoother)
                        z[active_and_update_adv], l2dist[active_and_update_adv], loss[active_and_update_adv] = \
                            self._loss(x_batch[active_and_update_adv], x_adv_batch[active_and_update_adv],
                                       y_batch[active_and_update_adv], c[active_and_update_adv])
                        attack_success = (loss - l2dist <= 0)
                        overall_attack_success = overall_attack_success | attack_success

                # Update depending on attack success:
                improved_adv = attack_success & (l2dist < best_l2dist)
                logger.debug('Number of improved L2 distances: %i', int(np.sum(improved_adv)))

                if np.sum(improved_adv) > 0:
                    best_l2dist[improved_adv] = l2dist[improved_adv]
                    best_x_adv_batch[improved_adv] = x_adv_batch[improved_adv]

                c_double[overall_attack_success] = False
                c[overall_attack_success] = (c_lower_bound + c)[overall_attack_success] / 2

                c_old = c
                c[~overall_attack_success & c_double] *= 2
                c[~overall_attack_success & ~c_double] += (c - c_lower_bound)[~overall_attack_success & ~c_double] / 2
                c_lower_bound[~overall_attack_success] = c_old[~overall_attack_success]

            x_adv[batch_index_1:batch_index_2] = best_x_adv_batch

        logger.info('Success rate of C&W L_2 attack: %.2f%%',
                    100 * compute_success(self.classifier, x, y, x_adv, self.targeted))

        return x_adv

    def set_params(self, **kwargs):
        """Take in a dictionary of parameters and applies attack-specific checks before saving them as attributes.

        :param confidence: Confidence of adversarial examples: a higher value produces examples that are farther away,
               from the original input, but classified with higher confidence as the target class.
        :type confidence: `float`
        :param targeted: Should the attack target one specific class
        :type targeted: `bool`
        :param learning_rate: The learning rate for the attack algorithm. Smaller values produce better results but are
               slower to converge.
        :type learning_rate: `float`
        :param binary_search_steps: number of times to adjust constant with binary search (positive value)
        :type binary_search_steps: `int`
        :param max_iter: The maximum number of iterations.
        :type max_iter: `int`
        :param initial_const: (optional float, positive) The initial trade-off constant c to use to tune the relative
               importance of distance and confidence. If binary_search_steps is large,
               the initial constant is not important. The default value 1e-4 is suggested in Carlini and Wagner (2016).
        :type initial_const: `float`
        :param max_halving: Maximum number of halving steps in the line search optimization.
        :type max_halving: `int`
        :param max_doubling: Maximum number of doubling steps in the line search optimization.
        :type max_doubling: `int`
        :param batch_size: Internal size of batches on which adversarial samples are generated.
        :type batch_size: `int`
        """
        # Save attack-specific parameters
        super(CarliniL2Method, self).set_params(**kwargs)

        if not isinstance(self.binary_search_steps, (int, np.int)) or self.binary_search_steps < 0:
            raise ValueError("The number of binary search steps must be a non-negative integer.")

        if not isinstance(self.max_iter, (int, np.int)) or self.max_iter < 0:
            raise ValueError("The number of iterations must be a non-negative integer.")

        if not isinstance(self.max_halving, (int, np.int)) or self.max_halving < 1:
            raise ValueError("The number of halving steps must be an integer greater than zero.")

        if not isinstance(self.max_doubling, (int, np.int)) or self.max_doubling < 1:
            raise ValueError("The number of doubling steps must be an integer greater than zero.")

        if not isinstance(self.batch_size, (int, np.int)) or self.batch_size < 1:
            raise ValueError("The batch size must be an integer greater than zero.")

        return True


class CarliniLInfMethod(Attack):
    """
    This is a modified version of the L_2 optimized attack of Carlini and Wagner (2016). It controls the L_Inf
    norm, i.e. the maximum perturbation applied to each pixel.
    """
    attack_params = Attack.attack_params + ['confidence', 'targeted', 'learning_rate', 'max_iter',
                                            'max_halving', 'max_doubling', 'eps', 'batch_size']

    def __init__(self, classifier, confidence=0.0, targeted=True, learning_rate=0.01,
                 max_iter=10, max_halving=5, max_doubling=5, eps=0.3, batch_size=128):
        """
        Create a Carlini L_Inf attack instance.

        :param classifier: A trained model.
        :type classifier: :class:`.Classifier`
        :param confidence: Confidence of adversarial examples: a higher value produces examples that are farther away,
                from the original input, but classified with higher confidence as the target class.
        :type confidence: `float`
        :param targeted: Should the attack target one specific class.
        :type targeted: `bool`
        :param learning_rate: The initial learning rate for the attack algorithm. Smaller values produce better
                results but are slower to converge.
        :type learning_rate: `float`
        :param max_iter: The maximum number of iterations.
        :type max_iter: `int`
        :param max_halving: Maximum number of halving steps in the line search optimization.
        :type max_halving: `int`
        :param max_doubling: Maximum number of doubling steps in the line search optimization.
        :type max_doubling: `int`
        :param eps: An upper bound for the L_0 norm of the adversarial perturbation.
        :type eps: `float`
        :param batch_size: Internal size of batches on which adversarial samples are generated.
        :type batch_size: `int`
        :param expectation: An expectation over transformations to be applied when computing
                            classifier gradients and predictions.
        :type expectation: :class:`.ExpectationOverTransformations`
        """
        super(CarliniLInfMethod, self).__init__(classifier)

        kwargs = {'confidence': confidence,
                  'targeted': targeted,
                  'learning_rate': learning_rate,
                  'max_iter': max_iter,
                  'max_halving': max_halving,
                  'max_doubling': max_doubling,
                  'eps': eps,
                  'batch_size': batch_size
                  }
        assert self.set_params(**kwargs)

        # There is one internal hyperparameter:
        # Smooth arguments of arctanh by multiplying with this constant to avoid division by zero:
        self._tanh_smoother = 0.999999

    def _loss(self, x_adv, target):
        """
        Compute the objective function value.

        :param x_adv: An array with the adversarial input.
        :type x_adv: `np.ndarray`
        :param target: An array with the target class (one-hot encoded).
        :type target: `np.ndarray`
        :return: A tuple holding the current logits and overall loss.
        :rtype: `(float, float)`
        """
        z = self.classifier.predict(np.array(x_adv, dtype=NUMPY_DTYPE), logits=True)
        z_target = np.sum(z * target, axis=1)
        z_other = np.max(z * (1 - target) + (np.min(z, axis=1) - 1)[:, np.newaxis] * target, axis=1)

        if self.targeted:
            # if targeted, optimize for making the target class most likely
            loss = np.maximum(z_other - z_target + self.confidence, np.zeros(x_adv.shape[0]))
        else:
            # if untargeted, optimize for making any other class most likely
            loss = np.maximum(z_target - z_other + self.confidence, np.zeros(x_adv.shape[0]))

        return z, loss

    def _loss_gradient(self, z, target, x_adv, x_adv_tanh, clip_min, clip_max):
        """
        Compute the gradient of the loss function.

        :param z: An array with the current logits.
        :type z: `np.ndarray`
        :param target: An array with the target class (one-hot encoded).
        :type target: `np.ndarray`
        :param x_adv: An array with the adversarial input.
        :type x_adv: `np.ndarray`
        :param x_adv_tanh: An array with the adversarial input in tanh space.
        :type x_adv_tanh: `np.ndarray`
        :param clip_min: Minimum clipping values.
        :type clip_min: `np.ndarray`
        :param clip_max: Maximum clipping values.
        :type clip_max: `np.ndarray`
        :return: An array with the gradient of the loss function.
        :type target: `np.ndarray`
        """
        if self.targeted:
            i_sub = np.argmax(target, axis=1)
            i_add = np.argmax(z * (1 - target) + (np.min(z, axis=1) - 1)[:, np.newaxis] * target, axis=1)
        else:
            i_add = np.argmax(target, axis=1)
            i_sub = np.argmax(z * (1 - target) + (np.min(z, axis=1) - 1)[:, np.newaxis] * target, axis=1)

        loss_gradient = self.classifier.class_gradient(x_adv, label=i_add, logits=True)
        loss_gradient -= self.classifier.class_gradient(x_adv, label=i_sub, logits=True)
        loss_gradient = loss_gradient.reshape(x_adv.shape)

        loss_gradient *= (clip_max - clip_min)
        loss_gradient *= (1 - np.square(np.tanh(x_adv_tanh))) / (2 * self._tanh_smoother)

        return loss_gradient

    def generate(self, x, y=None):
        """
        Generate adversarial samples and return them in an array.

        :param x: An array with the original inputs to be attacked.
        :type x: `np.ndarray`
        :param y: If `self.targeted` is true, then `y_val` represents the target labels. Otherwise, the targets are
                  the original class labels.
        :type y: `np.ndarray`
        :return: An array holding the adversarial examples.
        :rtype: `np.ndarray`
        """
        x_adv = x.astype(NUMPY_DTYPE)

<<<<<<< HEAD
        if hasattr(self.classifier, 'clip_values') and self.classifier.clip_values is not None:
            clip_min_per_pixel, clip_max_per_pixel = self.classifier.clip_values
        else:
            clip_min_per_pixel, clip_max_per_pixel = np.amin(x), np.amax(x)

            # Parse and save attack-specific parameters
        params_cpy = dict(kwargs)
        y = params_cpy.pop(str('y'), None)
        self.set_params(**params_cpy)

=======
>>>>>>> c8864b1e
        # Assert that, if attack is targeted, y_val is provided:
        if self.targeted and y is None:
            raise ValueError('Target labels `y` need to be provided for a targeted attack.')

        # No labels provided, use model prediction as correct class
        if y is None:
            y = get_labels_np_array(self.classifier.predict(x, logits=False))

        # Compute perturbation with implicit batching
        nb_batches = int(np.ceil(x_adv.shape[0] / float(self.batch_size)))
        for batch_id in range(nb_batches):
            logger.debug('Processing batch %i out of %i', batch_id, nb_batches)

            batch_index_1, batch_index_2 = batch_id * self.batch_size, (batch_id + 1) * self.batch_size
            x_batch = x_adv[batch_index_1:batch_index_2]
            y_batch = y[batch_index_1:batch_index_2]

            # Determine values for later clipping
            clip_min = np.clip(x_batch - self.eps, clip_min_per_pixel, clip_max_per_pixel)
            clip_max = np.clip(x_batch + self.eps, clip_min_per_pixel, clip_max_per_pixel)

            # The optimization is performed in tanh space to keep the
            # adversarial images bounded from clip_min and clip_max.
            x_batch_tanh = original_to_tanh(x_batch, clip_min, clip_max, self._tanh_smoother)

            # Initialize perturbation in tanh space:
            x_adv_batch = x_batch.copy()
            x_adv_batch_tanh = x_batch_tanh.copy()

            # Initialize optimization:
            z, loss = self._loss(x_adv_batch, y_batch)
            attack_success = (loss <= 0)
            lr = self.learning_rate * np.ones(x_batch.shape[0])

            for it in range(self.max_iter):
                logger.debug('Iteration step %i out of %i', it, self.max_iter)
                logger.debug('Average Loss: %f', np.mean(loss))

                logger.debug('Successful attack samples: %i out of %i', int(np.sum(attack_success)), x_batch.shape[0])

                # only continue optimization for those samples where attack hasn't succeeded yet:
                active = ~attack_success
                if np.sum(active) == 0:
                    break

                # compute gradient:
                logger.debug('Compute loss gradient')
                perturbation_tanh = -self._loss_gradient(z[active], y_batch[active], x_adv_batch[active],
                                                         x_adv_batch_tanh[active], clip_min[active], clip_max[active])

                # perform line search to optimize perturbation
                # first, halve the learning rate until perturbation actually decreases the loss:
                prev_loss = loss.copy()
                best_loss = loss.copy()
                best_lr = np.zeros(x_batch.shape[0])
                halving = np.zeros(x_batch.shape[0])

                for h in range(self.max_halving):
                    logger.debug('Perform halving iteration %i out of %i', h, self.max_halving)
                    do_halving = (loss[active] >= prev_loss[active])
                    logger.debug('Halving to be performed on %i samples', int(np.sum(do_halving)))
                    if np.sum(do_halving) == 0:
                        break
                    active_and_do_halving = active.copy()
                    active_and_do_halving[active] = do_halving

                    lr_mult = lr[active_and_do_halving]
                    for _ in range(len(x.shape)-1):
                        lr_mult = lr_mult[:, np.newaxis]

                    new_x_adv_batch_tanh = x_adv_batch_tanh[active_and_do_halving] + \
                        lr_mult * perturbation_tanh[do_halving]
                    new_x_adv_batch = tanh_to_original(new_x_adv_batch_tanh,
                                                       clip_min[active_and_do_halving],
                                                       clip_max[active_and_do_halving])
                    _, loss[active_and_do_halving] = self._loss(new_x_adv_batch, y_batch[active_and_do_halving])
                    logger.debug('New Average Loss: %f', np.mean(loss))
                    logger.debug('Loss: %s', str(loss))
                    logger.debug('Prev_loss: %s', str(prev_loss))
                    logger.debug('Best_loss: %s', str(best_loss))

                    best_lr[loss < best_loss] = lr[loss < best_loss]
                    best_loss[loss < best_loss] = loss[loss < best_loss]
                    lr[active_and_do_halving] /= 2
                    halving[active_and_do_halving] += 1
                lr[active] *= 2

                # if no halving was actually required, double the learning rate as long as this
                # decreases the loss:
                for d in range(self.max_doubling):
                    logger.debug('Perform doubling iteration %i out of %i', d, self.max_doubling)
                    do_doubling = (halving[active] == 1) & (loss[active] <= best_loss[active])
                    logger.debug('Doubling to be performed on %i samples', int(np.sum(do_doubling)))
                    if np.sum(do_doubling) == 0:
                        break
                    active_and_do_doubling = active.copy()
                    active_and_do_doubling[active] = do_doubling
                    lr[active_and_do_doubling] *= 2

                    lr_mult = lr[active_and_do_doubling]
                    for _ in range(len(x.shape)-1):
                        lr_mult = lr_mult[:, np.newaxis]

                    new_x_adv_batch_tanh = x_adv_batch_tanh[active_and_do_doubling] + \
                        lr_mult * perturbation_tanh[do_doubling]
                    new_x_adv_batch = tanh_to_original(new_x_adv_batch_tanh,
                                                       clip_min[active_and_do_doubling],
                                                       clip_max[active_and_do_doubling])
                    _, loss[active_and_do_doubling] = self._loss(new_x_adv_batch,
                                                                 y_batch[active_and_do_doubling])
                    logger.debug('New Average Loss: %f', np.mean(loss))
                    best_lr[loss < best_loss] = lr[loss < best_loss]
                    best_loss[loss < best_loss] = loss[loss < best_loss]

                lr[halving == 1] /= 2

                update_adv = (best_lr[active] > 0)
                logger.debug('Number of adversarial samples to be finally updated: %i', int(np.sum(update_adv)))

                if np.sum(update_adv) > 0:
                    active_and_update_adv = active.copy()
                    active_and_update_adv[active] = update_adv
                    best_lr_mult = best_lr[active_and_update_adv]
                    for _ in range(len(x.shape)-1):
                        best_lr_mult = best_lr_mult[:, np.newaxis]

                    x_adv_batch_tanh[active_and_update_adv] = x_adv_batch_tanh[active_and_update_adv] + \
                        best_lr_mult * perturbation_tanh[update_adv]
                    x_adv_batch[active_and_update_adv] = tanh_to_original(x_adv_batch_tanh[active_and_update_adv],
                                                                          clip_min[active_and_update_adv],
                                                                          clip_max[active_and_update_adv])
                    z[active_and_update_adv], loss[active_and_update_adv] = self._loss(
                        x_adv_batch[active_and_update_adv], y_batch[active_and_update_adv])
                    attack_success = (loss <= 0)

            # Update depending on attack success:
            x_adv_batch[~attack_success] = x_batch[~attack_success]
            x_adv[batch_index_1:batch_index_2] = x_adv_batch

        logger.info('Success rate of C&W L_inf attack: %.2f%%',
                    100 * compute_success(self.classifier, x, y, x_adv, self.targeted))

        return x_adv

    def set_params(self, **kwargs):
        """Take in a dictionary of parameters and applies attack-specific checks before saving them as attributes.

        :param confidence: Confidence of adversarial examples: a higher value produces examples that are farther away,
               from the original input, but classified with higher confidence as the target class.
        :type confidence: `float`
        :param targeted: Should the attack target one specific class
        :type targeted: `bool`
        :param learning_rate: The learning rate for the attack algorithm. Smaller values produce better results but are
               slower to converge.
        :type learning_rate: `float`
        :param max_iter: The maximum number of iterations.
        :type max_iter: `int`
        :param max_halving: Maximum number of halving steps in the line search optimization.
        :type max_halving: `int`
        :param max_doubling: Maximum number of doubling steps in the line search optimization.
        :type max_doubling: `int`
        :param eps: An upper bound for the L_0 norm of the adversarial perturbation.
        :type eps: `float`
        :param batch_size: Internal size of batches on which adversarial samples are generated.
        :type batch_size: `int`
        """
        # Save attack-specific parameters
        super(CarliniLInfMethod, self).set_params(**kwargs)

        if self.eps <= 0:
            raise ValueError("The eps parameter must be strictly positive.")

        if not isinstance(self.max_iter, (int, np.int)) or self.max_iter < 0:
            raise ValueError("The number of iterations must be a non-negative integer.")

        if not isinstance(self.max_halving, (int, np.int)) or self.max_halving < 1:
            raise ValueError("The number of halving steps must be an integer greater than zero.")

        if not isinstance(self.max_doubling, (int, np.int)) or self.max_doubling < 1:
            raise ValueError("The number of doubling steps must be an integer greater than zero.")

        if not isinstance(self.batch_size, (int, np.int)) or self.batch_size < 1:
            raise ValueError("The batch size must be an integer greater than zero.")

        return True<|MERGE_RESOLUTION|>--- conflicted
+++ resolved
@@ -547,19 +547,11 @@
         """
         x_adv = x.astype(NUMPY_DTYPE)
 
-<<<<<<< HEAD
         if hasattr(self.classifier, 'clip_values') and self.classifier.clip_values is not None:
             clip_min_per_pixel, clip_max_per_pixel = self.classifier.clip_values
         else:
             clip_min_per_pixel, clip_max_per_pixel = np.amin(x), np.amax(x)
 
-            # Parse and save attack-specific parameters
-        params_cpy = dict(kwargs)
-        y = params_cpy.pop(str('y'), None)
-        self.set_params(**params_cpy)
-
-=======
->>>>>>> c8864b1e
         # Assert that, if attack is targeted, y_val is provided:
         if self.targeted and y is None:
             raise ValueError('Target labels `y` need to be provided for a targeted attack.')
