# MIT License
#
# Copyright (C) IBM Corporation 2018
#
# Permission is hereby granted, free of charge, to any person obtaining a copy of this software and associated
# documentation files (the "Software"), to deal in the Software without restriction, including without limitation the
# rights to use, copy, modify, merge, publish, distribute, sublicense, and/or sell copies of the Software, and to permit
# persons to whom the Software is furnished to do so, subject to the following conditions:
#
# The above copyright notice and this permission notice shall be included in all copies or substantial portions of the
# Software.
#
# THE SOFTWARE IS PROVIDED "AS IS", WITHOUT WARRANTY OF ANY KIND, EXPRESS OR IMPLIED, INCLUDING BUT NOT LIMITED TO THE
# WARRANTIES OF MERCHANTABILITY, FITNESS FOR A PARTICULAR PURPOSE AND NONINFRINGEMENT. IN NO EVENT SHALL THE
# AUTHORS OR COPYRIGHT HOLDERS BE LIABLE FOR ANY CLAIM, DAMAGES OR OTHER LIABILITY, WHETHER IN AN ACTION OF CONTRACT,
# TORT OR OTHERWISE, ARISING FROM, OUT OF OR IN CONNECTION WITH THE SOFTWARE OR THE USE OR OTHER DEALINGS IN THE
# SOFTWARE.
"""
Implementation of the High-Confidence-Low-Uncertainty (HCLU) adversarial example formulation by Grosse et al. (2018)

| Paper link: https://arxiv.org/abs/1812.02606
"""
from __future__ import absolute_import, division, print_function, unicode_literals

import logging
import copy

import numpy as np
from scipy.optimize import minimize
from tqdm import trange

from art.attacks.attack import EvasionAttack
from art.classifiers.GPy import GPyGaussianProcessClassifier
from art.utils import compute_success

logger = logging.getLogger(__name__)


class HighConfidenceLowUncertainty(EvasionAttack):
    """
    Implementation of the High-Confidence-Low-Uncertainty (HCLU) adversarial example formulation by Grosse et al. (2018)

    | Paper link: https://arxiv.org/abs/1812.02606
    """

    attack_params = ["conf", "unc_increase", "min_val", "max_val"]

    def __init__(self, classifier, conf=0.95, unc_increase=100.0, min_val=0.0, max_val=1.0):
        """
        :param classifier: A trained model of type GPYGaussianProcessClassifier.
        :type classifier: :class:`.Classifier.GPyGaussianProcessClassifier`
        :param conf: Confidence that examples should have, if there were to be classified as 1.0 maximally
        :type conf: `float`
        :param unc_increase: Value uncertainty is allowed to deviate, where 1.0 is original value
        :type unc_increase: `float`
        :param min_val: minimal value any feature can take, defaults to 0.0
        :type min_val: `float`
        :param max_val: maximal value any feature can take, defaults to 1.0
        :type max_val: `float`
        """
        super(HighConfidenceLowUncertainty, self).__init__(classifier=classifier)
        if not isinstance(classifier, GPyGaussianProcessClassifier):
<<<<<<< HEAD
            raise TypeError('Model must be a GPy Gaussian Process classifier.')
        params = {'conf': conf,
                  'unc_increase': unc_increase,
                  'min_val': min_val,
                  'max_val': max_val
                  }
=======
            raise TypeError("Model must be a GPy Gaussian Process classifier!")
        params = {"conf": conf, "unc_increase": unc_increase, "min_val": min_val, "max_val": max_val}
>>>>>>> a81d7a94
        self.set_params(**params)

    def generate(self, x, y=None, **kwargs):
        """
        Generate adversarial examples and return them as an array.

        :param x: An array with the original inputs to be attacked.
        :type x: `np.ndarray`
        :param y: Target values (class labels) one-hot-encoded of shape (nb_samples, nb_classes) or indices of shape
                  (nb_samples,).
        :type y: `np.ndarray`
        :return: An array holding the adversarial examples.
        :rtype: `np.ndarray`
        """
        x_adv = copy.copy(x)

        def minfun(x, args):  # minimize L2 norm
            return np.sum(np.sqrt((x - args["orig"]) ** 2))

        def constraint_conf(x, args):  # constraint for confidence
            pred = args["classifier"].predict(x.reshape(1, -1))[0, 0]
            if args["class_zero"]:
                pred = 1.0 - pred
            return (pred - args["conf"]).reshape(-1)

        def constraint_unc(x, args):  # constraint for uncertainty
            cur_unc = (args["classifier"].predict_uncertainty(x.reshape(1, -1))).reshape(-1)
            return (args["max_uncertainty"] - cur_unc)[0]

        bounds = []
        # adding bounds, to not go away from original data
        for i in range(np.shape(x)[1]):
            bounds.append((self.min_val, self.max_val))
        for i in trange(x.shape[0], desc='HCLU'):  # go through data amd craft
            # get properties for attack
            max_uncertainty = self.unc_increase * self.classifier.predict_uncertainty(x_adv[i].reshape(1, -1))
            class_zero = not self.classifier.predict(x_adv[i].reshape(1, -1))[0, 0] < 0.5
            init_args = {
                "classifier": self.classifier,
                "class_zero": class_zero,
                "max_uncertainty": max_uncertainty,
                "conf": self.conf,
            }
            constr_conf = {"type": "ineq", "fun": constraint_conf, "args": (init_args,)}
            constr_unc = {"type": "ineq", "fun": constraint_unc, "args": (init_args,)}
            args = {"args": init_args, "orig": x[i].reshape(-1)}
            # finally, run optimization
            x_adv[i] = minimize(minfun, x_adv[i], args=args, bounds=bounds, constraints=[constr_conf, constr_unc])["x"]
        logger.info("Success rate of HCLU attack: %.2f%%", 100 * compute_success(self.classifier, x, y, x_adv))
        return x_adv

    def set_params(self, **kwargs):
        """
        Take in a dictionary of parameters and apply attack-specific checks before saving them as attributes.

        :param kwargs: a dictionary of attack-specific parameters
        :type kwargs: `dict`
        :return: `True` when parsing was successful
        """
        super(HighConfidenceLowUncertainty, self).set_params(**kwargs)
        if self.conf <= 0.5 or self.conf > 1.0:
            raise ValueError("Confidence value has to be a value between 0.5 and 1.0.")
        if self.unc_increase <= 0.0:
            raise ValueError("Value to increase uncertainty must be positive.")
        if self.min_val > self.max_val:
            raise ValueError("Maximum has to be larger than minimum.")<|MERGE_RESOLUTION|>--- conflicted
+++ resolved
@@ -60,17 +60,8 @@
         """
         super(HighConfidenceLowUncertainty, self).__init__(classifier=classifier)
         if not isinstance(classifier, GPyGaussianProcessClassifier):
-<<<<<<< HEAD
-            raise TypeError('Model must be a GPy Gaussian Process classifier.')
-        params = {'conf': conf,
-                  'unc_increase': unc_increase,
-                  'min_val': min_val,
-                  'max_val': max_val
-                  }
-=======
-            raise TypeError("Model must be a GPy Gaussian Process classifier!")
+            raise TypeError("Model must be a GPy Gaussian Process classifier.")
         params = {"conf": conf, "unc_increase": unc_increase, "min_val": min_val, "max_val": max_val}
->>>>>>> a81d7a94
         self.set_params(**params)
 
     def generate(self, x, y=None, **kwargs):
