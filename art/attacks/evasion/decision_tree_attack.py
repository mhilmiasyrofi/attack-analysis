# MIT License
#
# Copyright (C) The Adversarial Robustness Toolbox (ART) Authors 2018
#
# Permission is hereby granted, free of charge, to any person obtaining a copy of this software and associated
# documentation files (the "Software"), to deal in the Software without restriction, including without limitation the
# rights to use, copy, modify, merge, publish, distribute, sublicense, and/or sell copies of the Software, and to permit
# persons to whom the Software is furnished to do so, subject to the following conditions:
#
# The above copyright notice and this permission notice shall be included in all copies or substantial portions of the
# Software.
#
# THE SOFTWARE IS PROVIDED "AS IS", WITHOUT WARRANTY OF ANY KIND, EXPRESS OR IMPLIED, INCLUDING BUT NOT LIMITED TO THE
# WARRANTIES OF MERCHANTABILITY, FITNESS FOR A PARTICULAR PURPOSE AND NONINFRINGEMENT. IN NO EVENT SHALL THE
# AUTHORS OR COPYRIGHT HOLDERS BE LIABLE FOR ANY CLAIM, DAMAGES OR OTHER LIABILITY, WHETHER IN AN ACTION OF CONTRACT,
# TORT OR OTHERWISE, ARISING FROM, OUT OF OR IN CONNECTION WITH THE SOFTWARE OR THE USE OR OTHER DEALINGS IN THE
# SOFTWARE.
"""
This module implements attacks on Decision Trees.
"""
from __future__ import absolute_import, division, print_function, unicode_literals

import logging
from typing import Optional, Union

import numpy as np

from art.attacks.attack import EvasionAttack
from art.estimators.classification.scikitlearn import ScikitlearnDecisionTreeClassifier
from art.utils import check_and_transform_label_format, compute_success

logger = logging.getLogger(__name__)


class DecisionTreeAttack(EvasionAttack):
    """
    Close implementation of Papernot's attack on decision trees following Algorithm 2 and communication with the
    authors.

    | Paper link: https://arxiv.org/abs/1605.07277
    """

    attack_params = ["classifier", "offset"]

<<<<<<< HEAD
    def __init__(
        self, classifier: ScikitlearnDecisionTreeClassifier, offset: float = 0.001
    ) -> None:
=======
    _estimator_requirements = (ScikitlearnDecisionTreeClassifier,)

    def __init__(self, classifier, offset=0.001):
>>>>>>> e68e8fdc
        """
        :param classifier: A trained model of type scikit decision tree.
        :param offset: How much the value is pushed away from tree's threshold.
        """
<<<<<<< HEAD
        super(DecisionTreeAttack, self).__init__(classifier)
        self.offset = offset
        self._check_params()

    def _df_subtree(
        self,
        position: int,
        original_class: Union[int, np.ndarray],
        target: Optional[int] = None,
    ) -> list:
=======
        super(DecisionTreeAttack, self).__init__(estimator=classifier)

        params = {"offset": offset}
        self.set_params(**params)

    def _df_subtree(self, position, original_class, target=None):
>>>>>>> e68e8fdc
        """
        Search a decision tree for a mis-classifying instance.

        :param position: An array with the original inputs to be attacked.
        :param original_class: original label for the instances we are searching mis-classification for.
        :param target: If the provided, specifies which output the leaf has to have to be accepted.
        :return: An array specifying the path to the leaf where the classification is either != original class or
                 ==target class if provided.
        """
        # base case, we're at a leaf
<<<<<<< HEAD
        if self.classifier.get_left_child(position) == self.classifier.get_right_child(
            position
        ):
=======
        if self.estimator.get_left_child(position) == self.estimator.get_right_child(position):
>>>>>>> e68e8fdc
            if target is None:  # untargeted case
                if self.estimator.get_classes_at_node(position) != original_class:
                    path = [position]
                else:
                    path = [-1]
            else:  # targeted case
                if self.estimator.get_classes_at_node(position) == target:
                    path = [position]
                else:
                    path = [-1]
        else:  # go deeper, depths first
<<<<<<< HEAD
            res = self._df_subtree(
                self.classifier.get_left_child(position), original_class, target
            )
            if res[0] == -1:
                # no result, try right subtree
                res = self._df_subtree(
                    self.classifier.get_right_child(position), original_class, target
                )
=======
            res = self._df_subtree(self.estimator.get_left_child(position), original_class, target)
            if res[0] == -1:
                # no result, try right subtree
                res = self._df_subtree(self.estimator.get_right_child(position), original_class, target)
>>>>>>> e68e8fdc
                if res[0] == -1:
                    # no desired result
                    path = [-1]
                else:
                    res.append(position)
                    path = res
            else:
                # done, it is returning a path
                res.append(position)
                path = res

        return path

    def generate(
        self, x: np.ndarray, y: Optional[np.ndarray] = None, **kwargs
    ) -> np.ndarray:
        """
        Generate adversarial examples and return them as an array.

        :param x: An array with the original inputs to be attacked.
        :param y: Target values (class labels) one-hot-encoded of shape (nb_samples, nb_classes) or indices of shape
                  (nb_samples,).
        :return: An array holding the adversarial examples.
        """
<<<<<<< HEAD
        y = check_and_transform_label_format(
            y, self.classifier.nb_classes(), return_one_hot=False
        )
        x_adv = x.copy()

        for index in range(np.shape(x_adv)[0]):
            path = self.classifier.get_decision_path(x_adv[index])
            legitimate_class = np.argmax(
                self.classifier.predict(x_adv[index].reshape(1, -1))
            )
=======
        y = check_and_transform_label_format(y, self.estimator.nb_classes, return_one_hot=False)
        x_adv = x.copy()

        for index in range(np.shape(x_adv)[0]):
            path = self.estimator.get_decision_path(x_adv[index])
            legitimate_class = np.argmax(self.estimator.predict(x_adv[index].reshape(1, -1)))
>>>>>>> e68e8fdc
            position = -2
            adv_path = [-1]
            ancestor = path[position]
            while np.abs(position) < (len(path) - 1) or adv_path[0] == -1:
                ancestor = path[position]
                current_child = path[position + 1]
                # search in right subtree
                if current_child == self.estimator.get_left_child(ancestor):
                    if y is None:
<<<<<<< HEAD
                        adv_path = self._df_subtree(
                            self.classifier.get_right_child(ancestor), legitimate_class
                        )
                    else:
                        adv_path = self._df_subtree(
                            self.classifier.get_right_child(ancestor),
                            legitimate_class,
                            y[index],
                        )
                else:  # search in left subtree
                    if y is None:
                        adv_path = self._df_subtree(
                            self.classifier.get_left_child(ancestor), legitimate_class
                        )
                    else:
                        adv_path = self._df_subtree(
                            self.classifier.get_left_child(ancestor),
                            legitimate_class,
                            y[index],
                        )
=======
                        adv_path = self._df_subtree(self.estimator.get_right_child(ancestor), legitimate_class)
                    else:
                        adv_path = self._df_subtree(
                            self.estimator.get_right_child(ancestor), legitimate_class, y[index]
                        )
                else:  # search in left subtree
                    if y is None:
                        adv_path = self._df_subtree(self.estimator.get_left_child(ancestor), legitimate_class)
                    else:
                        adv_path = self._df_subtree(self.estimator.get_left_child(ancestor), legitimate_class, y[index])
>>>>>>> e68e8fdc
                position = position - 1  # we are going the decision path upwards
            adv_path.append(ancestor)
            # we figured out which is the way to the target, now perturb
            # first one is leaf-> no threshold, cannot be perturbed
            for i in range(1, 1 + len(adv_path[1:])):
                go_for = adv_path[i - 1]
                threshold = self.estimator.get_threshold_at_node(adv_path[i])
                feature = self.estimator.get_feature_at_node(adv_path[i])
                # only perturb if the feature is actually wrong
<<<<<<< HEAD
                if x_adv[index][
                    feature
                ] > threshold and go_for == self.classifier.get_left_child(adv_path[i]):
                    x_adv[index][feature] = threshold - self.offset
                elif x_adv[index][
                    feature
                ] <= threshold and go_for == self.classifier.get_right_child(
                    adv_path[i]
                ):
                    x_adv[index][feature] = threshold + self.offset

        logger.info(
            "Success rate of decision tree attack: %.2f%%",
            100 * compute_success(self.classifier, x, y, x_adv),
        )
=======
                if x_adv[index][feature] > threshold and go_for == self.estimator.get_left_child(adv_path[i]):
                    x_adv[index][feature] = threshold - self.offset
                elif x_adv[index][feature] <= threshold and go_for == self.estimator.get_right_child(adv_path[i]):
                    x_adv[index][feature] = threshold + self.offset

        logger.info("Success rate of decision tree attack: %.2f%%", 100 * compute_success(self.estimator, x, y, x_adv))
>>>>>>> e68e8fdc
        return x_adv

    def _check_params(self) -> None:
        if not isinstance(self.classifier, ScikitlearnDecisionTreeClassifier):
            raise TypeError("Model must be a decision tree model.")

        if self.offset <= 0:
            raise ValueError("The offset parameter must be strictly positive.")<|MERGE_RESOLUTION|>--- conflicted
+++ resolved
@@ -21,7 +21,7 @@
 from __future__ import absolute_import, division, print_function, unicode_literals
 
 import logging
-from typing import Optional, Union
+from typing import List, Optional, Union
 
 import numpy as np
 
@@ -41,22 +41,16 @@
     """
 
     attack_params = ["classifier", "offset"]
+    _estimator_requirements = (ScikitlearnDecisionTreeClassifier,)
 
-<<<<<<< HEAD
     def __init__(
         self, classifier: ScikitlearnDecisionTreeClassifier, offset: float = 0.001
     ) -> None:
-=======
-    _estimator_requirements = (ScikitlearnDecisionTreeClassifier,)
-
-    def __init__(self, classifier, offset=0.001):
->>>>>>> e68e8fdc
         """
         :param classifier: A trained model of type scikit decision tree.
         :param offset: How much the value is pushed away from tree's threshold.
         """
-<<<<<<< HEAD
-        super(DecisionTreeAttack, self).__init__(classifier)
+        super(DecisionTreeAttack, self).__init__(estimator=classifier)
         self.offset = offset
         self._check_params()
 
@@ -65,15 +59,7 @@
         position: int,
         original_class: Union[int, np.ndarray],
         target: Optional[int] = None,
-    ) -> list:
-=======
-        super(DecisionTreeAttack, self).__init__(estimator=classifier)
-
-        params = {"offset": offset}
-        self.set_params(**params)
-
-    def _df_subtree(self, position, original_class, target=None):
->>>>>>> e68e8fdc
+    ) -> List[int]:
         """
         Search a decision tree for a mis-classifying instance.
 
@@ -84,13 +70,9 @@
                  ==target class if provided.
         """
         # base case, we're at a leaf
-<<<<<<< HEAD
-        if self.classifier.get_left_child(position) == self.classifier.get_right_child(
+        if self.estimator.get_left_child(position) == self.estimator.get_right_child(
             position
         ):
-=======
-        if self.estimator.get_left_child(position) == self.estimator.get_right_child(position):
->>>>>>> e68e8fdc
             if target is None:  # untargeted case
                 if self.estimator.get_classes_at_node(position) != original_class:
                     path = [position]
@@ -102,21 +84,14 @@
                 else:
                     path = [-1]
         else:  # go deeper, depths first
-<<<<<<< HEAD
             res = self._df_subtree(
-                self.classifier.get_left_child(position), original_class, target
+                self.estimator.get_left_child(position), original_class, target
             )
             if res[0] == -1:
                 # no result, try right subtree
                 res = self._df_subtree(
-                    self.classifier.get_right_child(position), original_class, target
+                    self.estimator.get_right_child(position), original_class, target
                 )
-=======
-            res = self._df_subtree(self.estimator.get_left_child(position), original_class, target)
-            if res[0] == -1:
-                # no result, try right subtree
-                res = self._df_subtree(self.estimator.get_right_child(position), original_class, target)
->>>>>>> e68e8fdc
                 if res[0] == -1:
                     # no desired result
                     path = [-1]
@@ -141,25 +116,16 @@
                   (nb_samples,).
         :return: An array holding the adversarial examples.
         """
-<<<<<<< HEAD
         y = check_and_transform_label_format(
-            y, self.classifier.nb_classes(), return_one_hot=False
+            y, self.estimator.nb_classes, return_one_hot=False
         )
         x_adv = x.copy()
 
         for index in range(np.shape(x_adv)[0]):
-            path = self.classifier.get_decision_path(x_adv[index])
+            path = self.estimator.get_decision_path(x_adv[index])
             legitimate_class = np.argmax(
-                self.classifier.predict(x_adv[index].reshape(1, -1))
+                self.estimator.predict(x_adv[index].reshape(1, -1))
             )
-=======
-        y = check_and_transform_label_format(y, self.estimator.nb_classes, return_one_hot=False)
-        x_adv = x.copy()
-
-        for index in range(np.shape(x_adv)[0]):
-            path = self.estimator.get_decision_path(x_adv[index])
-            legitimate_class = np.argmax(self.estimator.predict(x_adv[index].reshape(1, -1)))
->>>>>>> e68e8fdc
             position = -2
             adv_path = [-1]
             ancestor = path[position]
@@ -169,39 +135,26 @@
                 # search in right subtree
                 if current_child == self.estimator.get_left_child(ancestor):
                     if y is None:
-<<<<<<< HEAD
                         adv_path = self._df_subtree(
-                            self.classifier.get_right_child(ancestor), legitimate_class
+                            self.estimator.get_right_child(ancestor), legitimate_class
                         )
                     else:
                         adv_path = self._df_subtree(
-                            self.classifier.get_right_child(ancestor),
+                            self.estimator.get_right_child(ancestor),
                             legitimate_class,
                             y[index],
                         )
                 else:  # search in left subtree
                     if y is None:
                         adv_path = self._df_subtree(
-                            self.classifier.get_left_child(ancestor), legitimate_class
+                            self.estimator.get_left_child(ancestor), legitimate_class
                         )
                     else:
                         adv_path = self._df_subtree(
-                            self.classifier.get_left_child(ancestor),
+                            self.estimator.get_left_child(ancestor),
                             legitimate_class,
                             y[index],
                         )
-=======
-                        adv_path = self._df_subtree(self.estimator.get_right_child(ancestor), legitimate_class)
-                    else:
-                        adv_path = self._df_subtree(
-                            self.estimator.get_right_child(ancestor), legitimate_class, y[index]
-                        )
-                else:  # search in left subtree
-                    if y is None:
-                        adv_path = self._df_subtree(self.estimator.get_left_child(ancestor), legitimate_class)
-                    else:
-                        adv_path = self._df_subtree(self.estimator.get_left_child(ancestor), legitimate_class, y[index])
->>>>>>> e68e8fdc
                 position = position - 1  # we are going the decision path upwards
             adv_path.append(ancestor)
             # we figured out which is the way to the target, now perturb
@@ -211,34 +164,25 @@
                 threshold = self.estimator.get_threshold_at_node(adv_path[i])
                 feature = self.estimator.get_feature_at_node(adv_path[i])
                 # only perturb if the feature is actually wrong
-<<<<<<< HEAD
                 if x_adv[index][
                     feature
-                ] > threshold and go_for == self.classifier.get_left_child(adv_path[i]):
+                ] > threshold and go_for == self.estimator.get_left_child(adv_path[i]):
                     x_adv[index][feature] = threshold - self.offset
                 elif x_adv[index][
                     feature
-                ] <= threshold and go_for == self.classifier.get_right_child(
+                ] <= threshold and go_for == self.estimator.get_right_child(
                     adv_path[i]
                 ):
                     x_adv[index][feature] = threshold + self.offset
 
         logger.info(
             "Success rate of decision tree attack: %.2f%%",
-            100 * compute_success(self.classifier, x, y, x_adv),
+            100 * compute_success(self.estimator, x, y, x_adv),
         )
-=======
-                if x_adv[index][feature] > threshold and go_for == self.estimator.get_left_child(adv_path[i]):
-                    x_adv[index][feature] = threshold - self.offset
-                elif x_adv[index][feature] <= threshold and go_for == self.estimator.get_right_child(adv_path[i]):
-                    x_adv[index][feature] = threshold + self.offset
-
-        logger.info("Success rate of decision tree attack: %.2f%%", 100 * compute_success(self.estimator, x, y, x_adv))
->>>>>>> e68e8fdc
         return x_adv
 
     def _check_params(self) -> None:
-        if not isinstance(self.classifier, ScikitlearnDecisionTreeClassifier):
+        if not isinstance(self.estimator, ScikitlearnDecisionTreeClassifier):
             raise TypeError("Model must be a decision tree model.")
 
         if self.offset <= 0:
