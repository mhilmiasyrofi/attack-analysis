--- conflicted
+++ resolved
@@ -160,7 +160,6 @@
         self.assertTrue(classifier.learning_phase)
         self.assertTrue(hasattr(classifier, '_learning_phase'))
 
-<<<<<<< HEAD
     def test_save(self):
         import tempfile
         import os
@@ -175,7 +174,7 @@
         classifier.save(base_name, path=dir_name)
         self.assertTrue(os.path.exists(full_path + ".params"))
         os.remove(full_path + '.params')
-=======
+
     def test_repr(self):
         repr_ = repr(self.classifier)
         self.assertTrue('art.classifiers.mxnet.MXClassifier' in repr_)
@@ -183,7 +182,6 @@
         self.assertTrue('input_shape=(1, 28, 28), nb_classes=10' in repr_)
         self.assertTrue('channel_index=1, defences=None, preprocessing=(0, 1)' in repr_)
 
->>>>>>> d3d02795
 
 if __name__ == '__main__':
     unittest.main()