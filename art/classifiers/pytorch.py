--- conflicted
+++ resolved
@@ -36,23 +36,8 @@
     This class implements a classifier with the PyTorch framework.
     """
 
-<<<<<<< HEAD
-    def __init__(
-        self,
-        model,
-        loss,
-        optimizer,
-        input_shape,
-        nb_classes,
-        channel_index=1,
-        clip_values=None,
-        defences=None,
-        preprocessing=(0, 1),
-    ):
-=======
     def __init__(self, model, loss, optimizer, input_shape, nb_classes, channel_index=1, clip_values=None,
                  preprocessing_defences=None, postprocessing_defences=None, preprocessing=(0, 1)):
->>>>>>> 92eadb5d
         """
         Initialization specifically for the PyTorch-based implementation.
 
@@ -84,17 +69,11 @@
                be divided by the second one.
         :type preprocessing: `tuple`
         """
-<<<<<<< HEAD
-        super(PyTorchClassifier, self).__init__(
-            clip_values=clip_values, channel_index=channel_index, defences=defences, preprocessing=preprocessing
-        )
-=======
         super(PyTorchClassifier, self).__init__(clip_values=clip_values,
                                                 channel_index=channel_index,
                                                 preprocessing_defences=preprocessing_defences,
                                                 postprocessing_defences=postprocessing_defences,
                                                 preprocessing=preprocessing)
->>>>>>> 92eadb5d
 
         self._nb_classes = nb_classes
         self._input_shape = input_shape
@@ -547,30 +526,11 @@
         self.__dict__.pop("inner_model", None)
 
     def __repr__(self):
-<<<<<<< HEAD
-        repr_ = (
-            "%s(model=%r, loss=%r, optimizer=%r, input_shape=%r, nb_classes=%r, "
-            "channel_index=%r, clip_values=%r, defences=%r, preprocessing=%r)"
-            % (
-                self.__module__ + "." + self.__class__.__name__,
-                self._model,
-                self._loss,
-                self._optimizer,
-                self._input_shape,
-                self.nb_classes(),
-                self.channel_index,
-                self.clip_values,
-                self.defences,
-                self.preprocessing,
-            )
-        )
-=======
         repr_ = "%s(model=%r, loss=%r, optimizer=%r, input_shape=%r, nb_classes=%r, channel_index=%r, " \
                 "clip_values=%r, preprocessing_defences=%r, postprocessing_defences=%r, preprocessing=%r)" \
                 % (self.__module__ + '.' + self.__class__.__name__, self._model, self._loss, self._optimizer,
                    self._input_shape, self.nb_classes(), self.channel_index, self.clip_values,
                    self.preprocessing_defences, self.postprocessing_defences, self.preprocessing)
->>>>>>> 92eadb5d
 
         return repr_
 
