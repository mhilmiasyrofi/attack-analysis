# MIT License
#
# Copyright (C) IBM Corporation 2018
#
# Permission is hereby granted, free of charge, to any person obtaining a copy of this software and associated
# documentation files (the "Software"), to deal in the Software without restriction, including without limitation the
# rights to use, copy, modify, merge, publish, distribute, sublicense, and/or sell copies of the Software, and to permit
# persons to whom the Software is furnished to do so, subject to the following conditions:
#
# The above copyright notice and this permission notice shall be included in all copies or substantial portions of the
# Software.
#
# THE SOFTWARE IS PROVIDED "AS IS", WITHOUT WARRANTY OF ANY KIND, EXPRESS OR IMPLIED, INCLUDING BUT NOT LIMITED TO THE
# WARRANTIES OF MERCHANTABILITY, FITNESS FOR A PARTICULAR PURPOSE AND NONINFRINGEMENT. IN NO EVENT SHALL THE
# AUTHORS OR COPYRIGHT HOLDERS BE LIABLE FOR ANY CLAIM, DAMAGES OR OTHER LIABILITY, WHETHER IN AN ACTION OF CONTRACT,
# TORT OR OTHERWISE, ARISING FROM, OUT OF OR IN CONNECTION WITH THE SOFTWARE OR THE USE OR OTHER DEALINGS IN THE
# SOFTWARE.
"""
This module implements abstract base classes defining to properties for all classifiers.
"""
from __future__ import absolute_import, division, print_function, unicode_literals

import abc
import sys

import numpy as np

from art.utils import check_and_transform_label_format

# Ensure compatibility with Python 2 and 3 when using ABCMeta
if sys.version_info >= (3, 4):
    ABC = abc.ABC
else:
    ABC = abc.ABCMeta(str('ABC'), (), {})


class Classifier(ABC):
    """
    Base class defining the minimum classifier functionality and is required for all classifiers. A classifier of this
    type can be combined with black-box attacks.
    """

    def __init__(self, clip_values=None, defences=None, preprocessing=None, **kwargs):
        """
        Initialize a `Classifier` object.

        :param clip_values: Tuple of the form `(min, max)` of floats or `np.ndarray` representing the minimum and
               maximum values allowed for features. If floats are provided, these will be used as the range of all
               features. If arrays are provided, each value will be considered the bound for a feature, thus
               the shape of clip values needs to match the total number of features.
        :type clip_values: `tuple`
        :param defences: Defence(s) to be activated with the classifier.
        :type defences: :class:`.Preprocessor` or `list(Preprocessor)` instances
        :param preprocessing: Tuple of the form `(subtractor, divider)` of floats or `np.ndarray` of values to be
               used for data preprocessing. The first value will be subtracted from the input. The input will then
               be divided by the second one.
        :type preprocessing: `tuple`
        """
        from art.defences.preprocessor import Preprocessor

        self._clip_values = clip_values
        if clip_values is not None:
            if len(clip_values) != 2:
                raise ValueError('`clip_values` should be a tuple of 2 floats or arrays containing the allowed'
                                 'data range.')
            if np.array(clip_values[0] >= clip_values[1]).any():
                raise ValueError('Invalid `clip_values`: min >= max.')

        if isinstance(defences, Preprocessor):
            self.defences = [defences]
        else:
            self.defences = defences

        if preprocessing is not None and len(preprocessing) != 2:
            raise ValueError('`preprocessing` should be a tuple of 2 floats with the values to subtract and divide'
                             'the model inputs.')
        self.preprocessing = preprocessing

        super().__init__(**kwargs)

    @abc.abstractmethod
    def predict(self, x, **kwargs):
        """
        Perform prediction of the classifier for input `x`.

        :param x: Features in array of shape (nb_samples, nb_features) or (nb_samples, nb_pixels_1, nb_pixels_2,
                  nb_channels) or (nb_samples, nb_channels, nb_pixels_1, nb_pixels_2)
        :type x: `np.ndarray`
        :return: Array of predictions of shape `(nb_inputs, nb_classes)`.
        :rtype: `np.ndarray`
        """
        raise NotImplementedError

    @abc.abstractmethod
    def fit(self, x, y, **kwargs):
        """
        Fit the classifier using the training data `(x, y)`.

        :param x: Features in array of shape (nb_samples, nb_features) or (nb_samples, nb_pixels_1, nb_pixels_2,
                  nb_channels) or (nb_samples, nb_channels, nb_pixels_1, nb_pixels_2)
        :type x: `np.ndarray`
        :param y: Target values (class labels) one-hot-encoded of shape (nb_samples, nb_classes) or indices of shape
                  (nb_samples,).
        :type y: `np.ndarray`
        :param kwargs: Dictionary of framework-specific arguments.
        :type kwargs: `dict`
        :return: `None`
        """
        raise NotImplementedError

    @property
    def clip_values(self):
        """
        :return: Tuple of form `(min, max)` containing the minimum and maximum values allowed for the input features.
        :rtype: `tuple`
        """
        return self._clip_values

    @property
    def input_shape(self):
        """
        Return the shape of one input.

        :return: Shape of one input for the classifier.
        :rtype: `tuple`
        """
        return self._input_shape

<<<<<<< HEAD
    @property
=======
>>>>>>> ec93ffbb
    def nb_classes(self):
        """
        Return the number of output classes.

        :return: Number of classes in the data.
        :rtype: `int`
        """
<<<<<<< HEAD
        return self._nb_classes
=======
        raise NotImplementedError
>>>>>>> ec93ffbb

    @abc.abstractmethod
    def save(self, filename, path=None):
        """
        Save a model to file specific to the backend framework.

        :param filename: Name of the file where to save the model.
        :type filename: `str`
        :param path: Path of the directory where to save the model. If no path is specified, the model will be stored in
                     the default data location of ART at `DATA_PATH`.
        :type path: `str`
        :return: None
        """
        raise NotImplementedError

    def _apply_preprocessing(self, x, y, fit):
        """
        Apply all defences and preprocessing operations on the inputs `(x, y)`. This function has to be applied to all
        raw inputs (x, y) provided to the classifier.

        :param x: Features, where first dimension is the number of samples.
        :type x: `np.ndarray`
        :param y: Target values (class labels), where first dimension is the number of samples.
        :type y: `np.ndarray` or `None`
        :param fit: `True` if the defences are applied during training.
        :return: Value of the data after applying the defences.
        :rtype: `np.ndarray`
        """
        y = check_and_transform_label_format(y, self.nb_classes)
        x_preprocessed, y_preprocessed = self._apply_preprocessing_defences(x, y, fit=fit)
        x_preprocessed = self._apply_preprocessing_standardisation(x_preprocessed)
        return x_preprocessed, y_preprocessed

    def _apply_preprocessing_defences(self, x, y, fit=False):
        """
        Apply all defences of the classifier on the raw inputs `(x, y)`. This function is intended to only be called
        from function `_apply_defences_and_preprocessing`.

        :param x: Features, where first dimension is the number of samples.
        :type x: `np.ndarray`
        :param y: Target values (class labels), where first dimension is the number of samples.
        :type y: `np.ndarray`
        :param fit: `True` if the function is call before fit/training and `False` if the function is called before a
                    predict operation
        :return: Arrays for `x` and `y` after applying the defences.
        :rtype: `np.ndarray`
        """
        if self.defences is not None:
            for defence in self.defences:
                if fit:
                    if defence.apply_fit:
                        x, y = defence(x, y)
                else:
                    if defence.apply_predict:
                        x, y = defence(x, y)

        return x, y

    def _apply_preprocessing_standardisation(self, x):
        """
        Apply standardisation to input data `x`.

        :param x: Input data, where first dimension is the number of samples.
        :type x: `np.ndarray`
        :return: Array for `x` with the standardized data.
        :rtype: `np.ndarray`
        """
        if self.preprocessing is not None:
            sub, div = self.preprocessing
            sub = np.asarray(sub, dtype=x.dtype)
            div = np.asarray(div, dtype=x.dtype)

            res = x - sub
            res = res / div

        else:
            res = x

        return res

    def __repr__(self):
        class_name = self.__class__.__name__
        attributes = {(k[1:], v) if k[0] == '_' else (k, v) for (k, v) in self.__dict__.items()}
        attributes = ['{}={}'.format(k, v) for (k, v) in attributes]
        repr_string = class_name + '(' + ', '.join(attributes) + ')'
        return repr_string


class ClassifierNeuralNetwork(ABC):
    """
    Base class defining additional classifier functionality required for neural network classifiers. This base class
    has to be mixed in with class `Classifier` to extend the minimum classifier functionality.
    """

    def __init__(self, channel_index=None, **kwargs):
        """
        Initialize a `ClassifierNeuralNetwork` object.

        :param channel_index: Index of the axis in input (feature) array `x` representing the color channels.
        :type channel_index: `int`
        """
        self._channel_index = channel_index
        super().__init__(**kwargs)

    @abc.abstractmethod
    def predict(self, x, batch_size=128, **kwargs):
        """
        Perform prediction of the classifier for input `x`.

        :param x: Features in array of shape (nb_samples, nb_features) or (nb_samples, nb_pixels_1, nb_pixels_2,
                  nb_channels) or (nb_samples, nb_channels, nb_pixels_1, nb_pixels_2)
        :param batch_size: The batch size used for evaluating the classifer's `model`.
        :type batch_size: `int`
        :return: Array of predictions of shape `(nb_inputs, nb_classes)`.
        :rtype: `np.ndarray`
        """
        raise NotImplementedError

    @abc.abstractmethod
    def fit(self, x, y, batch_size=128, nb_epochs=20, **kwargs):
        """
        Fit the classifier on the training set `(x, y)`.

        :param x: Features in array of shape (nb_samples, nb_features) or (nb_samples, nb_pixels_1, nb_pixels_2,
                  nb_channels) or (nb_samples, nb_channels, nb_pixels_1, nb_pixels_2)
        :param y: Target values (class labels) one-hot-encoded of shape (nb_samples, nb_classes) or indices of shape
                  (nb_samples,).
        :type y: `np.ndarray`
        :param batch_size: The batch size used for evaluating the classifer's `model`.
        :type batch_size: `int`
        :param nb_epochs: Number of epochs to use for training.
        :type nb_epochs: `int`
        :param kwargs: Dictionary of framework-specific arguments.
        :type kwargs: `dict`
        :return: `None`
        """
        raise NotImplementedError

    def fit_generator(self, generator, nb_epochs=20, **kwargs):
        """
        Fit the classifier using `generator` yielding training batches as specified. Framework implementations can
        provide framework-specific versions of this function to speed-up computation.

        :param generator: Batch generator providing `(x, y)` for each epoch.
        :type generator: :class:`.DataGenerator`
        :param nb_epochs: Number of epochs to use for training.
        :type nb_epochs: `int`
        :param kwargs: Dictionary of framework-specific arguments.
        :type kwargs: `dict`
        :return: `None`
        """
        from art.data_generators import DataGenerator

        if not isinstance(generator, DataGenerator):
            raise ValueError('Expected instance of `DataGenerator` for `fit_generator`, got %s instead.'
                             % str(type(generator)))

        for _ in range(nb_epochs):
            x, y = generator.get_batch()

            # Apply preprocessing and defences
            x_preprocessed, y_preprocessed = self._apply_preprocessing(x, y, fit=True)

            # Fit for current batch
            self.fit(x_preprocessed, y_preprocessed, nb_epochs=1, batch_size=len(x), **kwargs)

    @property
    def channel_index(self):
        """
        :return: Index of the axis in input data containing the color channels.
        :rtype: `int`
        """
        return self._channel_index

    @property
    def learning_phase(self):
        """
        Return the learning phase set by the user for the current classifier. Possible values are `True` for training,
        `False` for prediction and `None` if it has not been set through the library. In the latter case, the library
        does not do any explicit learning phase manipulation and the current value of the backend framework is used.
        If a value has been set by the user for this property, it will impact all following computations for
        model fitting, prediction and gradients.

        :return: Value of the learning phase.
        :rtype: `bool` or `None`
        """
        return self._learning_phase if hasattr(self, '_learning_phase') else None

    @property
    def layer_names(self):
        """
        Return the hidden layers in the model, if applicable.

        :return: The hidden layers in the model, input and output layers excluded.
        :rtype: `list`

        .. warning:: `layer_names` tries to infer the internal structure of the model.
                     This feature comes with no guarantees on the correctness of the result.
                     The intended order of the layers tries to match their order in the model, but this is not
                     guaranteed either.
        """
        raise NotImplementedError

    @abc.abstractmethod
    def get_activations(self, x, layer, batch_size):
        """
        Return the output of the specified layer for input `x`. `layer` is specified by layer index (between 0 and
        `nb_layers - 1`) or by name. The number of layers can be determined by counting the results returned by
        calling `layer_names`.

        :param x: Input for computing the activations.
        :type x: `np.ndarray`
        :param layer: Layer for computing the activations
        :type layer: `int` or `str`
        :param batch_size: Size of batches.
        :type batch_size: `int`
        :return: The output of `layer`, where the first dimension is the batch size corresponding to `x`.
        :rtype: `np.ndarray`
        """
        raise NotImplementedError

    @abc.abstractmethod
    def set_learning_phase(self, train):
        """
        Set the learning phase for the backend framework.

        :param train: `True` if the learning phase is training, `False` if learning phase is not training.
        :type train: `bool`
        """
        raise NotImplementedError

    def nb_classes(self):
        """
        Return the number of output classes.

        :return: Number of classes in the data.
        :rtype: `int`
        """
        return self._nb_classes

    def __repr__(self):
        name = self.__class__.__name__

        attributes = {(k[1:], v) if k[0] == '_' else (k, v) for (k, v) in self.__dict__.items()}
        attrs = ['{}={}'.format(k, v) for (k, v) in attributes]
        repr_ = name + '(' + ', '.join(attrs) + ')'

        return repr_


class ClassifierGradients(ABC):
    """
    Base class defining additional classifier functionality for classifiers providing access to loss and class
    gradients. A classifier of this type can be combined with white-box attacks. This base class has to be mixed in with
    class `Classifier` and optionally class `ClassifierNeuralNetwork` to extend the minimum classifier functionality.
    """

    @abc.abstractmethod
    def class_gradient(self, x, label=None, **kwargs):
        """
        Compute per-class derivatives w.r.t. `x`.

        :param x: Input with shape as expected by the classifier's model.
        :type x: `np.ndarray`
        :param label: Index of a specific per-class derivative. If an integer is provided, the gradient of that class
                      output is computed for all samples. If multiple values as provided, the first dimension should
                      match the batch size of `x`, and each value will be used as target for its corresponding sample in
                      `x`. If `None`, then gradients for all classes will be computed for each sample.
        :type label: `int` or `list`
        :return: Array of gradients of input features w.r.t. each class in the form
                 `(batch_size, nb_classes, input_shape)` when computing for all classes, otherwise shape becomes
                 `(batch_size, 1, input_shape)` when `label` parameter is specified.
        :rtype: `np.ndarray`
        """
        raise NotImplementedError

    @abc.abstractmethod
    def loss_gradient(self, x, y, **kwargs):
        """
        Compute the gradient of the loss function w.r.t. `x`.

        :param x: Input with shape as expected by the classifier's model.
        :type x: `np.ndarray`
        :param y: Target values (class labels) one-hot-encoded of shape (nb_samples, nb_classes) or indices of shape
                  (nb_samples,).
        :type y: `np.ndarray`
        :return: Array of gradients of the same shape as `x`.
        :rtype: `np.ndarray`
        """
        raise NotImplementedError

    def _apply_preprocessing_gradient(self, x, gradients):
        """
        Apply the backward pass through all preprocessing operations to the gradients.

        Apply the backward pass through all preprocessing operations and defences on the inputs `(x, y)`. This function
        has to be applied to all gradients returned by the classifier.

        :param x: Features, where first dimension is the number of samples.
        :type x: `np.ndarray`
        :param gradients: Input gradients.
        :type gradients: `np.ndarray`
        :return: Gradients after backward step through preprocessing operations and defences.
        :rtype: `np.ndarray`
        """
        gradients = self._apply_preprocessing_normalization_gradient(gradients)
        gradients = self._apply_preprocessing_defences_gradient(x, gradients)
        return gradients

    def _apply_preprocessing_defences_gradient(self, x, gradients, fit=False):
        """
        Apply the backward pass through the preprocessing defences.

        Apply the backward pass through all defences of the classifier on the gradients. This function is intended to
        only be called from function `_apply_preprocessing_gradient`.

        :param x: Features, where first dimension is the number of samples.
        :type x: `np.ndarray`
        :param gradients: Input gradient.
        :type gradients: `np.ndarray`
        :param fit: `True` if the gradient is computed during training.
        :return: Gradients after backward step through defences.
        :rtype: `np.ndarray`
        """
        if self.defences is not None:
            for defence in self.defences[::-1]:
                if fit:
                    if defence.apply_fit:
                        gradients = defence.estimate_gradient(x, gradients)
                else:
                    if defence.apply_predict:
                        gradients = defence.estimate_gradient(x, gradients)

        return gradients

    def _apply_preprocessing_normalization_gradient(self, gradients):
        """
        Apply the backward pass through standardisation of `x` to `gradients`.

        :param gradients: Input gradients.
        :type gradients: `np.ndarray`
        :return: Gradients after backward step through standardisation.
        :rtype: `np.ndarray
        """
        _, div = self.preprocessing
        div = np.asarray(div, dtype=gradients.dtype)
        res = gradients / div
        return res


class ClassifierDecisionTree(ABC):
    """
    Base class defining additional classifier functionality for decision-tree-based classifiers This base class has to
    be mixed in with class `Classifier` to extend the minimum classifier functionality.
    """

    @abc.abstractmethod
    def get_trees(self):
        """
        Get the decision trees.

        :return: A list of decision trees.
        :rtype: `[Tree]`
        """
        raise NotImplementedError<|MERGE_RESOLUTION|>--- conflicted
+++ resolved
@@ -126,10 +126,6 @@
         """
         return self._input_shape
 
-<<<<<<< HEAD
-    @property
-=======
->>>>>>> ec93ffbb
     def nb_classes(self):
         """
         Return the number of output classes.
@@ -137,11 +133,7 @@
         :return: Number of classes in the data.
         :rtype: `int`
         """
-<<<<<<< HEAD
         return self._nb_classes
-=======
-        raise NotImplementedError
->>>>>>> ec93ffbb
 
     @abc.abstractmethod
     def save(self, filename, path=None):
