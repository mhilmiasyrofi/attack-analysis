--- conflicted
+++ resolved
@@ -80,14 +80,9 @@
         import tensorflow as tf
 
         super(TensorFlowClassifier, self).__init__(clip_values=clip_values, channel_index=channel_index,
-<<<<<<< HEAD
                                                    preprocessing_defences=preprocessing_defences,
                                                    postprocessing_defences=postprocessing_defences,
                                                    preprocessing=preprocessing)
-
-=======
-                                                   defences=defences, preprocessing=preprocessing)
->>>>>>> 22447a8c
         self._nb_classes = int(output.get_shape()[-1])
         self._input_shape = tuple(input_ph.get_shape().as_list()[1:])
         self._input_ph = input_ph
@@ -920,19 +915,10 @@
         raise NotImplementedError
 
     def __repr__(self):
-
-<<<<<<< HEAD
-        repr_ = "%s(model=%r, nb_classes=%r, loss_object=%r, learning=%r, train_step=%r, channel_index=%r, " \
+        repr_ = "%s(model=%r, nb_classes=%r, input_shape=%r, loss_object=%r, train_step=%r, channel_index=%r, " \
                 "clip_values=%r, preprocessing_defences=%r, postprocessing_defences=%r, preprocessing=%r)" \
-                % (self.__module__ + '.' + self.__class__.__name__, self._model, self._nb_classes, self._loss_object,
-                   self._learning, self._train_step, self.channel_index, self.clip_values, self.preprocessing_defences,
-                   self.postprocessing_defences, self.preprocessing)
-=======
-        repr_ = "%s(model=%r, nb_classes=%r, input_shape=%r, loss_object=%r, train_step=%r, channel_index=%r, " \
-                "clip_values=%r, defences=%r, preprocessing=%r)" \
-                % (self.__module__ + '.' + self.__class__.__name__,
-                   self._model, self._nb_classes, self._input_shape, self._loss_object, self._train_step,
-                   self.channel_index, self.clip_values, self.defences, self.preprocessing)
->>>>>>> 22447a8c
+                % (self.__module__ + '.' + self.__class__.__name__, self._model, self._nb_classes, self._input_shape,
+                   self._loss_object, self._train_step, self.channel_index, self.clip_values,
+                   self.preprocessing_defences, self.postprocessing_defences, self.preprocessing)
 
         return repr_