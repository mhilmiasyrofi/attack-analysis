# MIT License
#
# Copyright (C) IBM Corporation 2018
#
# Permission is hereby granted, free of charge, to any person obtaining a copy of this software and associated
# documentation files (the "Software"), to deal in the Software without restriction, including without limitation the
# rights to use, copy, modify, merge, publish, distribute, sublicense, and/or sell copies of the Software, and to permit
# persons to whom the Software is furnished to do so, subject to the following conditions:
#
# The above copyright notice and this permission notice shall be included in all copies or substantial portions of the
# Software.
#
# THE SOFTWARE IS PROVIDED "AS IS", WITHOUT WARRANTY OF ANY KIND, EXPRESS OR IMPLIED, INCLUDING BUT NOT LIMITED TO THE
# WARRANTIES OF MERCHANTABILITY, FITNESS FOR A PARTICULAR PURPOSE AND NONINFRINGEMENT. IN NO EVENT SHALL THE
# AUTHORS OR COPYRIGHT HOLDERS BE LIABLE FOR ANY CLAIM, DAMAGES OR OTHER LIABILITY, WHETHER IN AN ACTION OF CONTRACT,
# TORT OR OTHERWISE, ARISING FROM, OUT OF OR IN CONNECTION WITH THE SOFTWARE OR THE USE OR OTHER DEALINGS IN THE
# SOFTWARE.
"""
This module implements the base class `DetectorClassifier` for classifier and detector combinations.

Paper link:
    https://arxiv.org/abs/1705.07263
"""
from __future__ import absolute_import, division, print_function, unicode_literals

import logging

import numpy as np

from art.classifiers.classifier import Classifier

logger = logging.getLogger(__name__)


class DetectorClassifier(Classifier):
    """
    This class implements a Classifier extension that wraps a classifier and a detector.
    More details in https://arxiv.org/abs/1705.07263
    """

    def __init__(self, classifier, detector, defences=None, preprocessing=(0, 1)):
        """
        Initialization for the DetectorClassifier.

        :param classifier: A trained classifier.
        :type classifier: :class:`.Classifier`
        :param detector: A trained detector applied for the binary classification.
        :type detector: :class:`.Detector`
        :param defences: Defences to be activated with the classifier.
        :type defences: `str` or `list(str)`
        :param preprocessing: Tuple of the form `(substractor, divider)` of floats or `np.ndarray` of values to be
               used for data preprocessing. The first value will be substracted from the input. The input will then
               be divided by the second one.
        :type preprocessing: `tuple`
        """
        super(DetectorClassifier, self).__init__(clip_values=classifier.clip_values, preprocessing=preprocessing,
                                                 channel_index=classifier.channel_index, defences=defences)

        self.classifier = classifier
        self.detector = detector
        self._nb_classes = classifier.nb_classes + 1
        self._input_shape = classifier.input_shape

<<<<<<< HEAD
    def predict(self, x, batch_size=128):
=======
    def predict(self, x, logits=False, batch_size=128, **kwargs):
>>>>>>> ebfe2151
        """
        Perform prediction for a batch of inputs.

        :param x: Test set.
        :type x: `np.ndarray`
        :param batch_size: Size of batches.
        :type batch_size: `int`
        :return: Array of predictions of shape `(nb_inputs, self.nb_classes)`.
        :rtype: `np.ndarray`
        """
        # Apply preprocessing
        x_defences, _ = self._apply_preprocessing(x, y=None, fit=False)

        # Compute the prediction logits
        classifier_outputs = self.classifier.predict(x=x_defences, batch_size=batch_size)
        detector_outputs = self.detector.predict(x=x_defences, batch_size=batch_size)
        detector_outputs = (np.reshape(detector_outputs, [-1]) + 1) * np.max(classifier_outputs, axis=1)
        detector_outputs = np.reshape(detector_outputs, [-1, 1])
        combined_outputs = np.concatenate([classifier_outputs, detector_outputs], axis=1)

        return combined_outputs

    def fit(self, x, y, batch_size=128, nb_epochs=10, **kwargs):
        """
        Fit the classifier on the training set `(x, y)`.

        :param x: Training data.
        :type x: `np.ndarray`
        :param y: Labels, one-vs-rest encoding.
        :type y: `np.ndarray`
        :param batch_size: Size of batches.
        :type batch_size: `int`
        :param nb_epochs: Number of epochs to use for training.
        :type nb_epochs: `int`
        :param kwargs: Dictionary of framework-specific arguments. This parameter is not currently supported for PyTorch
               and providing it takes no effect.
        :type kwargs: `dict`
        :return: `None`
        """
        raise NotImplementedError

    def fit_generator(self, generator, nb_epochs=20, **kwargs):
        """
        Fit the classifier using the generator that yields batches as specified.

        :param generator: Batch generator providing `(x, y)` for each epoch.
        :type generator: :class:`.DataGenerator`
        :param nb_epochs: Number of epochs to use for training.
        :type nb_epochs: `int`
        :param kwargs: Dictionary of framework-specific arguments. This parameter is not currently supported for PyTorch
               and providing it takes no effect.
        :type kwargs: `dict`
        :return: `None`
        """
        raise NotImplementedError

<<<<<<< HEAD
    def class_gradient(self, x, label=None):
=======
    def class_gradient(self, x, label=None, logits=False, **kwargs):
>>>>>>> ebfe2151
        """
        Compute per-class derivatives w.r.t. `x`.

        :param x: Sample input with shape as expected by the model.
        :type x: `np.ndarray`
        :param label: Index of a specific per-class derivative. If an integer is provided, the gradient of that class
                      output is computed for all samples. If multiple values as provided, the first dimension should
                      match the batch size of `x`, and each value will be used as target for its corresponding sample in
                      `x`. If `None`, then gradients for all classes will be computed for each sample.
        :type label: `int` or `list`
        :return: Array of gradients of input features w.r.t. each class in the form
                 `(batch_size, nb_classes, input_shape)` when computing for all classes, otherwise shape becomes
                 `(batch_size, 1, input_shape)` when `label` parameter is specified.
        :rtype: `np.ndarray`
        """
        if not ((label is None) or (isinstance(label, (int, np.integer)) and label in range(self._nb_classes))
                or (isinstance(label, np.ndarray) and len(label.shape) == 1 and (label < self._nb_classes).all()
                    and label.shape[0] == x.shape[0])):
            raise ValueError('Label %s is out of range.' % label)

        # Apply preprocessing
        x_defences, _ = self._apply_preprocessing(x, y=None, fit=False)

        # Compute the gradient and return
        if label is None:
            combined_grads = self._compute_combined_grads(x, label=None)

        elif isinstance(label, (int, np.int)):
            if label < self._nb_classes - 1:
                # Compute and return from the classifier gradients
                combined_grads = self.classifier.class_gradient(x=x_defences, label=label)

            else:
                # First compute the classifier gradients
                classifier_grads = self.classifier.class_gradient(x=x_defences, label=None)

                # Then compute the detector gradients
                detector_grads = self.detector.class_gradient(x=x_defences, label=0)

<<<<<<< HEAD
                # Chain the detector gradients for the first component
                classifier_preds = self.classifier.predict(x=x_defences)
                maxind_classifier_preds = np.argmax(classifier_preds, axis=1)
                max_classifier_preds = classifier_preds[np.arange(x_defences.shape[0]), maxind_classifier_preds]
                first_detector_grads = max_classifier_preds[:, None, None, None, None] * detector_grads

                # Chain the detector gradients for the second component
                max_classifier_grads = classifier_grads[np.arange(len(classifier_grads)), maxind_classifier_preds]
                detector_preds = self.detector.predict(x=x_defences)
                second_detector_grads = max_classifier_grads * (detector_preds + 1)[:, None, None]
                second_detector_grads = second_detector_grads[None, ...]
                second_detector_grads = np.swapaxes(second_detector_grads, 0, 1)
=======
                # First compute the classifier gradients for classifier_idx
                if classifier_idx:
                    combined_grads[classifier_idx] = self.classifier.class_gradient(x=x_defences[classifier_idx],
                                                                                    label=label[classifier_idx],
                                                                                    logits=True)

                # Then compute the detector gradients for detector_idx
                if detector_idx:
                    # First compute the classifier gradients for detector_idx
                    classifier_grads = self.classifier.class_gradient(x=x_defences[detector_idx], label=None,
                                                                      logits=True)
>>>>>>> ebfe2151

                # Update detector gradients
                combined_grads = first_detector_grads + second_detector_grads

        else:
            # Compute indexes for classifier labels and detector labels
            classifier_idx = np.where(label < self._nb_classes - 1)
            detector_idx = np.where(label == self._nb_classes - 1)

            # Initialize the combined gradients
            combined_grads = np.zeros(shape=(x_defences.shape[0], 1, x_defences.shape[1], x_defences.shape[2],
                                             x_defences.shape[3]))

            # First compute the classifier gradients for classifier_idx
            if len(classifier_idx) > 0:
                combined_grads[classifier_idx] = self.classifier.class_gradient(x=x_defences[classifier_idx],
                                                                                label=label[classifier_idx])

            # Then compute the detector gradients for detector_idx
            if len(detector_idx) > 0:
                # First compute the classifier gradients for detector_idx
                classifier_grads = self.classifier.class_gradient(x=x_defences[detector_idx], label=None)

<<<<<<< HEAD
                # Then compute the detector gradients for detector_idx
                detector_grads = self.detector.class_gradient(x=x_defences[detector_idx], label=0)

                # Chain the detector gradients for the first component
                classifier_preds = self.classifier.predict(x=x_defences[detector_idx])
                maxind_classifier_preds = np.argmax(classifier_preds, axis=1)
                max_classifier_preds = classifier_preds[np.arange(len(detector_idx)), maxind_classifier_preds]
                first_detector_grads = max_classifier_preds[:, None, None, None, None] * detector_grads

                # Chain the detector gradients for the second component
                max_classifier_grads = classifier_grads[np.arange(len(classifier_grads)), maxind_classifier_preds]
                detector_preds = self.detector.predict(x=x_defences[detector_idx])
                second_detector_grads = max_classifier_grads * (detector_preds + 1)[:, None, None]
                second_detector_grads = second_detector_grads[None, ...]
                second_detector_grads = np.swapaxes(second_detector_grads, 0, 1)

                # Update detector gradients
                detector_grads = first_detector_grads + second_detector_grads

                # Reassign the combined gradients
                combined_grads[detector_idx] = detector_grads
=======
        else:
            # First compute the combined logits
            combined_logits = self.predict(x=x_defences, logits=True)
            sum_exp_logits = np.sum(np.exp(combined_logits), axis=1)
            combined_logits_grads = self._compute_combined_grads(x_defences, label=None)

            # Now compute the softmax gradients for each of the three cases
            grads = []
            if label is None:
                for i in range(self._nb_classes):
                    si_grads = 0
                    for j in range(self._nb_classes):
                        c_var = sum_exp_logits - np.exp(combined_logits[:, j])

                        if j == i:
                            si_lj = c_var * np.power(c_var + np.exp(combined_logits[:, i]), -2) * np.exp(
                                combined_logits[:, i])
                        else:
                            si_lj = -np.exp(combined_logits[:, i]) * np.power(c_var + np.exp(combined_logits[:, j]),
                                                                              -2) * np.exp(combined_logits[:, j])
                        si_grads += si_lj[:, None, None, None] * combined_logits_grads[:, j]

                    grads.append(si_grads)

                combined_grads = np.swapaxes(np.array(grads), 0, 1)

            elif isinstance(label, (int, np.int)):
                si_grads = 0
                for j in range(self._nb_classes):
                    c_var = sum_exp_logits - np.exp(combined_logits[:, j])
                    if j == label:
                        si_lj = c_var * np.power(c_var + np.exp(combined_logits[:, label]), -2) * \
                                np.exp(combined_logits[:, label])
                    else:
                        si_lj = -np.exp(combined_logits[:, label]) * np.power(c_var + np.exp(combined_logits[:, j]),
                                                                              -2) * np.exp(combined_logits[:, j])
                    si_grads += si_lj[:, None, None, None] * combined_logits_grads[:, j]

                grads.append(si_grads)
                combined_grads = np.swapaxes(np.array(grads), 0, 1)

            else:
                unique_label = list(np.unique(label))
                for i in unique_label:
                    si_grads = 0
                    for j in range(self._nb_classes):
                        c_var = sum_exp_logits - np.exp(combined_logits[:, j])
                        if j == i:
                            si_lj = c_var * np.power(c_var + np.exp(combined_logits[:, i]), -2) * np.exp(
                                combined_logits[:, i])
                        else:
                            si_lj = -np.exp(combined_logits[:, i]) * np.power(c_var + np.exp(combined_logits[:, j]),
                                                                              -2) * np.exp(combined_logits[:, j])
                        si_grads += si_lj[:, None, None, None] * combined_logits_grads[:, j]

                    grads.append(si_grads)

                grads = np.swapaxes(np.array(grads), 0, 1)
                lst = [unique_label.index(i) for i in label]
                grads = grads[np.arange(len(grads)), lst]
                combined_grads = np.expand_dims(grads, axis=1)
>>>>>>> ebfe2151

        combined_grads = self._apply_preprocessing_gradient(x, combined_grads)

        return combined_grads

    def loss_gradient(self, x, y, **kwargs):
        """
        Compute the gradient of the loss function w.r.t. `x`.

        :param x: Sample input with shape as expected by the model.
        :type x: `np.ndarray`
        :param y: Correct labels, one-vs-rest encoding.
        :type y: `np.ndarray`
        :return: Array of gradients of the same shape as `x`.
        :rtype: `np.ndarray`
        """
        raise NotImplementedError

    @property
    def layer_names(self):
        """
        Return the hidden layers in the model, if applicable. This function is not supported for the
        Classifier and Detector wrapper.

        :return: The hidden layers in the model, input and output layers excluded.
        :rtype: `list`
        """
        raise NotImplementedError

    def get_activations(self, x, layer, batch_size=128):
        """
        Return the output of the specified layer for input `x`. `layer` is specified by layer index (between 0 and
        `nb_layers - 1`) or by name. The number of layers can be determined by counting the results returned by
        calling `layer_names`.

        :param x: Input for computing the activations.
        :type x: `np.ndarray`
        :param layer: Layer for computing the activations
        :type layer: `int` or `str`
        :param batch_size: Size of batches.
        :type batch_size: `int`
        :return: The output of `layer`, where the first dimension is the batch size corresponding to `x`.
        :rtype: `np.ndarray`
        """
        raise NotImplementedError

    def set_learning_phase(self, train):
        """
        Set the learning phase for the backend framework.

        :param train: True to set the learning phase to training, False to set it to prediction.
        :type train: `bool`
        """
        if isinstance(train, bool):
            self._learning_phase = train
            self.classifier.set_learning_phase(train=train)
            self.detector.set_learning_phase(train=train)

    def save(self, filename, path=None):
        """
        Save a model to file in the format specific to the backend framework.

        :param filename: Name of the file where to store the model.
        :type filename: `str`
        :param path: Path of the folder where to store the model. If no path is specified, the model will be stored in
                     the default data location of the library `DATA_PATH`.
        :type path: `str`
        :return: None
        """
        self.classifier.save(filename=filename + "_classifier", path=path)
        self.detector.save(filename=filename + "_detector", path=path)

    def __repr__(self):
        repr_ = "%s(classifier=%r, detector=%r, defences=%r, preprocessing=%r)" \
                % (self.__module__ + '.' + self.__class__.__name__,
                   self.classifier, self.detector, self.defences, self.preprocessing)

        return repr_

    def _compute_combined_grads(self, x, label=None):
        # Compute the classifier gradients
        classifier_grads = self.classifier.class_gradient(x=x, label=label)

        # Then compute the detector gradients
        detector_grads = self.detector.class_gradient(x=x, label=label)

        # Chain the detector gradients for the first component
        classifier_preds = self.classifier.predict(x=x)
        maxind_classifier_preds = np.argmax(classifier_preds, axis=1)
        max_classifier_preds = classifier_preds[np.arange(classifier_preds.shape[0]), maxind_classifier_preds]
        first_detector_grads = max_classifier_preds[:, None, None, None, None] * detector_grads

        # Chain the detector gradients for the second component
        max_classifier_grads = classifier_grads[np.arange(len(classifier_grads)), maxind_classifier_preds]
        detector_preds = self.detector.predict(x=x)
        second_detector_grads = max_classifier_grads * (detector_preds + 1)[:, None, None]
        second_detector_grads = second_detector_grads[None, ...]
        second_detector_grads = np.swapaxes(second_detector_grads, 0, 1)

        # Update detector gradients
        detector_grads = first_detector_grads + second_detector_grads

        # Combine the gradients
        combined_logits_grads = np.concatenate([classifier_grads, detector_grads], axis=1)
        return combined_logits_grads<|MERGE_RESOLUTION|>--- conflicted
+++ resolved
@@ -61,11 +61,7 @@
         self._nb_classes = classifier.nb_classes + 1
         self._input_shape = classifier.input_shape
 
-<<<<<<< HEAD
-    def predict(self, x, batch_size=128):
-=======
-    def predict(self, x, logits=False, batch_size=128, **kwargs):
->>>>>>> ebfe2151
+    def predict(self, x, batch_size=128, **kwargs):
         """
         Perform prediction for a batch of inputs.
 
@@ -122,11 +118,7 @@
         """
         raise NotImplementedError
 
-<<<<<<< HEAD
-    def class_gradient(self, x, label=None):
-=======
-    def class_gradient(self, x, label=None, logits=False, **kwargs):
->>>>>>> ebfe2151
+    def class_gradient(self, x, label=None, **kwargs):
         """
         Compute per-class derivatives w.r.t. `x`.
 
@@ -166,7 +158,6 @@
                 # Then compute the detector gradients
                 detector_grads = self.detector.class_gradient(x=x_defences, label=0)
 
-<<<<<<< HEAD
                 # Chain the detector gradients for the first component
                 classifier_preds = self.classifier.predict(x=x_defences)
                 maxind_classifier_preds = np.argmax(classifier_preds, axis=1)
@@ -179,19 +170,6 @@
                 second_detector_grads = max_classifier_grads * (detector_preds + 1)[:, None, None]
                 second_detector_grads = second_detector_grads[None, ...]
                 second_detector_grads = np.swapaxes(second_detector_grads, 0, 1)
-=======
-                # First compute the classifier gradients for classifier_idx
-                if classifier_idx:
-                    combined_grads[classifier_idx] = self.classifier.class_gradient(x=x_defences[classifier_idx],
-                                                                                    label=label[classifier_idx],
-                                                                                    logits=True)
-
-                # Then compute the detector gradients for detector_idx
-                if detector_idx:
-                    # First compute the classifier gradients for detector_idx
-                    classifier_grads = self.classifier.class_gradient(x=x_defences[detector_idx], label=None,
-                                                                      logits=True)
->>>>>>> ebfe2151
 
                 # Update detector gradients
                 combined_grads = first_detector_grads + second_detector_grads
@@ -206,16 +184,15 @@
                                              x_defences.shape[3]))
 
             # First compute the classifier gradients for classifier_idx
-            if len(classifier_idx) > 0:
+            if classifier_idx:
                 combined_grads[classifier_idx] = self.classifier.class_gradient(x=x_defences[classifier_idx],
                                                                                 label=label[classifier_idx])
 
             # Then compute the detector gradients for detector_idx
-            if len(detector_idx) > 0:
+            if detector_idx:
                 # First compute the classifier gradients for detector_idx
                 classifier_grads = self.classifier.class_gradient(x=x_defences[detector_idx], label=None)
 
-<<<<<<< HEAD
                 # Then compute the detector gradients for detector_idx
                 detector_grads = self.detector.class_gradient(x=x_defences[detector_idx], label=0)
 
@@ -237,69 +214,6 @@
 
                 # Reassign the combined gradients
                 combined_grads[detector_idx] = detector_grads
-=======
-        else:
-            # First compute the combined logits
-            combined_logits = self.predict(x=x_defences, logits=True)
-            sum_exp_logits = np.sum(np.exp(combined_logits), axis=1)
-            combined_logits_grads = self._compute_combined_grads(x_defences, label=None)
-
-            # Now compute the softmax gradients for each of the three cases
-            grads = []
-            if label is None:
-                for i in range(self._nb_classes):
-                    si_grads = 0
-                    for j in range(self._nb_classes):
-                        c_var = sum_exp_logits - np.exp(combined_logits[:, j])
-
-                        if j == i:
-                            si_lj = c_var * np.power(c_var + np.exp(combined_logits[:, i]), -2) * np.exp(
-                                combined_logits[:, i])
-                        else:
-                            si_lj = -np.exp(combined_logits[:, i]) * np.power(c_var + np.exp(combined_logits[:, j]),
-                                                                              -2) * np.exp(combined_logits[:, j])
-                        si_grads += si_lj[:, None, None, None] * combined_logits_grads[:, j]
-
-                    grads.append(si_grads)
-
-                combined_grads = np.swapaxes(np.array(grads), 0, 1)
-
-            elif isinstance(label, (int, np.int)):
-                si_grads = 0
-                for j in range(self._nb_classes):
-                    c_var = sum_exp_logits - np.exp(combined_logits[:, j])
-                    if j == label:
-                        si_lj = c_var * np.power(c_var + np.exp(combined_logits[:, label]), -2) * \
-                                np.exp(combined_logits[:, label])
-                    else:
-                        si_lj = -np.exp(combined_logits[:, label]) * np.power(c_var + np.exp(combined_logits[:, j]),
-                                                                              -2) * np.exp(combined_logits[:, j])
-                    si_grads += si_lj[:, None, None, None] * combined_logits_grads[:, j]
-
-                grads.append(si_grads)
-                combined_grads = np.swapaxes(np.array(grads), 0, 1)
-
-            else:
-                unique_label = list(np.unique(label))
-                for i in unique_label:
-                    si_grads = 0
-                    for j in range(self._nb_classes):
-                        c_var = sum_exp_logits - np.exp(combined_logits[:, j])
-                        if j == i:
-                            si_lj = c_var * np.power(c_var + np.exp(combined_logits[:, i]), -2) * np.exp(
-                                combined_logits[:, i])
-                        else:
-                            si_lj = -np.exp(combined_logits[:, i]) * np.power(c_var + np.exp(combined_logits[:, j]),
-                                                                              -2) * np.exp(combined_logits[:, j])
-                        si_grads += si_lj[:, None, None, None] * combined_logits_grads[:, j]
-
-                    grads.append(si_grads)
-
-                grads = np.swapaxes(np.array(grads), 0, 1)
-                lst = [unique_label.index(i) for i in label]
-                grads = grads[np.arange(len(grads)), lst]
-                combined_grads = np.expand_dims(grads, axis=1)
->>>>>>> ebfe2151
 
         combined_grads = self._apply_preprocessing_gradient(x, combined_grads)
 
