--- conflicted
+++ resolved
@@ -57,14 +57,6 @@
                be divided by the second one. Not applicable in this classifier.
         :type preprocessing: `tuple`
         """
-<<<<<<< HEAD
-        super(DetectorClassifier, self).__init__(
-            clip_values=classifier.clip_values,
-            preprocessing=preprocessing,
-            channel_index=classifier.channel_index,
-            defences=defences,
-        )
-=======
         if preprocessing_defences is not None:
             raise NotImplementedError("Preprocessing is not applicable in this classifier.")
 
@@ -73,7 +65,6 @@
                                                  channel_index=classifier.channel_index,
                                                  preprocessing_defences=preprocessing_defences,
                                                  postprocessing_defences=postprocessing_defences)
->>>>>>> 92eadb5d
 
         self.classifier = classifier
         self.detector = detector
@@ -207,24 +198,12 @@
             detector_idx = np.where(label == self.nb_classes() - 1)
 
             # Initialize the combined gradients
-<<<<<<< HEAD
-            combined_grads = np.zeros(
-                shape=(x_defences.shape[0], 1, x_defences.shape[1], x_defences.shape[2], x_defences.shape[3])
-            )
-
-            # First compute the classifier gradients for classifier_idx
-            if classifier_idx:
-                combined_grads[classifier_idx] = self.classifier.class_gradient(
-                    x=x_defences[classifier_idx], label=label[classifier_idx]
-                )
-=======
             combined_grads = np.zeros(shape=(x.shape[0], 1, x.shape[1], x.shape[2], x.shape[3]))
 
             # First compute the classifier gradients for classifier_idx
             if classifier_idx:
                 combined_grads[classifier_idx] = self.classifier.class_gradient(x=x[classifier_idx],
                                                                                 label=label[classifier_idx])
->>>>>>> 92eadb5d
 
             # Then compute the detector gradients for detector_idx
             if detector_idx:
@@ -335,19 +314,9 @@
         self.detector.save(filename=filename + "_detector", path=path)
 
     def __repr__(self):
-<<<<<<< HEAD
-        repr_ = "%s(classifier=%r, detector=%r, defences=%r, preprocessing=%r)" % (
-            self.__module__ + "." + self.__class__.__name__,
-            self.classifier,
-            self.detector,
-            self.defences,
-            self.preprocessing,
-        )
-=======
         repr_ = "%s(classifier=%r, detector=%r, preprocessing_defences=%r, postprocessing_defences=%r, " \
                 "preprocessing=%r)" % (self.__module__ + '.' + self.__class__.__name__, self.classifier, self.detector,
                                        self.preprocessing_defences, self.postprocessing_defences, self.preprocessing)
->>>>>>> 92eadb5d
 
         return repr_
 
