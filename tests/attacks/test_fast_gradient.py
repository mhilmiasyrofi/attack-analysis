# MIT License
#
# Copyright (C) IBM Corporation 2018
#
# Permission is hereby granted, free of charge, to any person obtaining a copy of this software and associated
# documentation files (the "Software"), to deal in the Software without restriction, including without limitation the
# rights to use, copy, modify, merge, publish, distribute, sublicense, and/or sell copies of the Software, and to permit
# persons to whom the Software is furnished to do so, subject to the following conditions:
#
# The above copyright notice and this permission notice shall be included in all copies or substantial portions of the
# Software.
#
# THE SOFTWARE IS PROVIDED "AS IS", WITHOUT WARRANTY OF ANY KIND, EXPRESS OR IMPLIED, INCLUDING BUT NOT LIMITED TO THE
# WARRANTIES OF MERCHANTABILITY, FITNESS FOR A PARTICULAR PURPOSE AND NONINFRINGEMENT. IN NO EVENT SHALL THE
# AUTHORS OR COPYRIGHT HOLDERS BE LIABLE FOR ANY CLAIM, DAMAGES OR OTHER LIABILITY, WHETHER IN AN ACTION OF CONTRACT,
# TORT OR OTHERWISE, ARISING FROM, OUT OF OR IN CONNECTION WITH THE SOFTWARE OR THE USE OR OTHER DEALINGS IN THE
# SOFTWARE.
from __future__ import absolute_import, division, print_function, unicode_literals

import logging
import unittest

<<<<<<< HEAD
import tensorflow as tf
import keras.backend as k
=======
>>>>>>> db2d6ce2
import numpy as np

from art.attacks import FastGradientMethod
from art.classifiers import KerasClassifier
from art.defences import FeatureSqueezing
from art.utils import load_dataset, get_labels_np_array, master_seed, random_targets
from art.utils_test import get_classifier_tf, get_classifier_kr, get_classifier_pt
from art.utils_test import get_iris_classifier_tf, get_iris_classifier_kr, get_iris_classifier_pt

logger = logging.getLogger('testLogger')

BATCH_SIZE = 10
NB_TRAIN = 100
NB_TEST = 11


@unittest.skipIf(tf.__version__[0] == '2', reason='Skip unittests for Tensorflow v2 until Keras supports Tensorflow'
                                                  ' v2 as backend.')
class TestFastGradientMethodImages(unittest.TestCase):
    @classmethod
    def setUpClass(cls):
        (x_train, y_train), (x_test, y_test), _, _ = load_dataset('mnist')

        cls.x_train = x_train[:NB_TRAIN]
        cls.y_train = y_train[:NB_TRAIN]
        cls.x_test = x_test[:NB_TEST]
        cls.y_test = y_test[:NB_TEST]

        # Keras classifier
        cls.classifier_k = get_classifier_kr()

        scores = cls.classifier_k._model.evaluate(x_train, y_train)
        logger.info('[Keras, MNIST] Accuracy on training set: %.2f%%', (scores[1] * 100))
        scores = cls.classifier_k._model.evaluate(x_test, y_test)
        logger.info('[Keras, MNIST] Accuracy on test set: %.2f%%', (scores[1] * 100))

        # Create basic CNN on MNIST using TensorFlow
        cls.classifier_tf, sess = get_classifier_tf()

        scores = get_labels_np_array(cls.classifier_tf.predict(x_train))
        accuracy = np.sum(np.argmax(scores, axis=1) == np.argmax(y_train, axis=1)) / y_train.shape[0]
        logger.info('[TF, MNIST] Accuracy on training set: %.2f%%', (accuracy * 100))

        scores = get_labels_np_array(cls.classifier_tf.predict(x_test))
        accuracy = np.sum(np.argmax(scores, axis=1) == np.argmax(y_test, axis=1)) / y_test.shape[0]
        logger.info('[TF, MNIST] Accuracy on test set: %.2f%%', (accuracy * 100))

        # Create basic PyTorch model
        cls.classifier_py = get_classifier_pt()
        x_train, x_test = np.swapaxes(x_train, 1, 3), np.swapaxes(x_test, 1, 3)

        scores = get_labels_np_array(cls.classifier_py.predict(x_train))
        accuracy = np.sum(np.argmax(scores, axis=1) == np.argmax(y_train, axis=1)) / y_train.shape[0]
        logger.info('[PyTorch, MNIST] Accuracy on training set: %.2f%%', (accuracy * 100))

        scores = get_labels_np_array(cls.classifier_py.predict(x_test))
        accuracy = np.sum(np.argmax(scores, axis=1) == np.argmax(y_test, axis=1)) / y_test.shape[0]
        logger.info('[PyTorch, MNIST] Accuracy on test set: %.2f%%', (accuracy * 100))

    def setUp(self):
        master_seed(1234)

    def test_mnist(self):
        # Define all backends to test
        backends = {'keras': self.classifier_k,
                    'tf': self.classifier_tf,
                    'pytorch': self.classifier_py}

        for classifier_name, classifier in backends.items():
            if classifier_name == 'pytorch':
                self._swap_axes()
            self._test_backend_mnist(classifier)
            if classifier_name == 'pytorch':
                self._swap_axes()

    def _swap_axes(self):
        self.x_train = np.swapaxes(self.x_train, 1, 3)
        self.x_test = np.swapaxes(self.x_test, 1, 3)

    def _test_backend_mnist(self, classifier):
        # Test FGSM with np.inf norm
        attack = FastGradientMethod(classifier, eps=1, batch_size=2)
        x_test_adv = attack.generate(self.x_test)
        x_train_adv = attack.generate(self.x_train)

        self.assertFalse((self.x_train == x_train_adv).all())
        self.assertFalse((self.x_test == x_test_adv).all())

        train_y_pred = get_labels_np_array(classifier.predict(x_train_adv))
        test_y_pred = get_labels_np_array(classifier.predict(x_test_adv))

        self.assertFalse((self.y_train == train_y_pred).all())
        self.assertFalse((self.y_test == test_y_pred).all())

        accuracy = np.sum(np.argmax(train_y_pred, axis=1) == np.argmax(self.y_train, axis=1)) / self.y_train.shape[0]
        logger.info('Accuracy on MNIST with FGM adversarial train examples: %.2f%%', (accuracy * 100))

        accuracy = np.sum(np.argmax(test_y_pred, axis=1) == np.argmax(self.y_test, axis=1)) / self.y_test.shape[0]
        logger.info('Accuracy on MNIST with FGM adversarial test examples: %.2f%%', (accuracy * 100))

        # Test minimal perturbations
        attack_params = {"minimal": True, "eps_step": 0.1, "eps": 1.0}
        attack.set_params(**attack_params)

        x_train_adv_min = attack.generate(self.x_train)
        x_test_adv_min = attack.generate(self.x_test)

        self.assertFalse((x_train_adv_min == x_train_adv).all())
        self.assertFalse((x_test_adv_min == x_test_adv).all())

        self.assertFalse((self.x_train == x_train_adv_min).all())
        self.assertFalse((self.x_test == x_test_adv_min).all())

        train_y_pred = get_labels_np_array(classifier.predict(x_train_adv_min))
        test_y_pred = get_labels_np_array(classifier.predict(x_test_adv_min))

        self.assertFalse((self.y_train == train_y_pred).all())
        self.assertFalse((self.y_test == test_y_pred).all())

        accuracy = np.sum(np.argmax(train_y_pred, axis=1) == np.argmax(self.y_train, axis=1)) / self.y_train.shape[0]
        logger.info('Accuracy on MNIST with FGM adversarial train examples with minimal perturbation: %.2f%%',
                    (accuracy * 100))

        accuracy = np.sum(np.argmax(test_y_pred, axis=1) == np.argmax(self.y_test, axis=1)) / self.y_test.shape[0]
        logger.info('Accuracy on MNIST with FGM adversarial test examples with minimal perturbation: %.2f%%',
                    (accuracy * 100))

        # L_1 norm
        attack = FastGradientMethod(classifier, eps=1, norm=1, batch_size=128)
        x_test_adv = attack.generate(self.x_test)
        self.assertFalse((self.x_test == x_test_adv).all())

        test_y_pred = get_labels_np_array(classifier.predict(x_test_adv))
        self.assertFalse((self.y_test == test_y_pred).all())
        accuracy = np.sum(np.argmax(test_y_pred, axis=1) == np.argmax(self.y_test, axis=1)) / self.y_test.shape[0]
        logger.info('Accuracy on MNIST with FGM adversarial test examples with L1 norm: %.2f%%', (accuracy * 100))

        # L_2 norm
        attack = FastGradientMethod(classifier, eps=1, norm=2, batch_size=128)
        x_test_adv = attack.generate(self.x_test)
        self.assertFalse((self.x_test == x_test_adv).all())

        test_y_pred = get_labels_np_array(classifier.predict(x_test_adv))
        self.assertFalse((self.y_test == test_y_pred).all())
        accuracy = np.sum(np.argmax(test_y_pred, axis=1) == np.argmax(self.y_test, axis=1)) / self.y_test.shape[0]
        logger.info('Accuracy on MNIST with FGM adversarial test examples with L2 norm: %.2f%%', (accuracy * 100))

        # Test random initialisations
        attack = FastGradientMethod(classifier, num_random_init=3)
        x_test_adv = attack.generate(self.x_test)
        self.assertFalse((self.x_test == x_test_adv).all())

        test_y_pred = get_labels_np_array(classifier.predict(x_test_adv))
        self.assertFalse((self.y_test == test_y_pred).all())
        accuracy = np.sum(np.argmax(test_y_pred, axis=1) == np.argmax(self.y_test, axis=1)) / self.y_test.shape[0]
        logger.info('Accuracy on MNIST with FGM adversarial test examples with 3 random initialisations: %.2f%%',
                    (accuracy * 100))

    def test_with_defences(self):
        # Get the ready-trained Keras model
        model = self.classifier_k._model
        fs = FeatureSqueezing(bit_depth=1, clip_values=(0, 1))
        classifier = KerasClassifier(model=model, clip_values=(0, 1), defences=fs)

        attack = FastGradientMethod(classifier, eps=1, batch_size=128)
        x_train_adv = attack.generate(self.x_train)
        x_test_adv = attack.generate(self.x_test)

        self.assertFalse((self.x_train == x_train_adv).all())
        self.assertFalse((self.x_test == x_test_adv).all())

        train_y_pred = get_labels_np_array(classifier.predict(x_train_adv))
        test_y_pred = get_labels_np_array(classifier.predict(x_test_adv))

        self.assertFalse((self.y_train == train_y_pred).all())
        self.assertFalse((self.y_test == test_y_pred).all())

        predictions = classifier.predict(x_train_adv)
        accuracy = np.sum(np.argmax(predictions, axis=1) == np.argmax(self.y_train, axis=1)) / self.y_train.shape[0]
        logger.info('Accuracy on MNIST with FGM adversarial train examples with feature squeezing: %.2f%%',
                    (accuracy * 100))

        predictions = classifier.predict(x_test_adv)
        accuracy = np.sum(np.argmax(predictions, axis=1) == np.argmax(self.y_test, axis=1)) / self.y_test.shape[0]
        logger.info('Accuracy on MNIST with FGM adversarial test examples: %.2f%%', (accuracy * 100))

    def _test_mnist_targeted(self, classifier):
        # Test FGSM with np.inf norm
        attack = FastGradientMethod(classifier, eps=1.0, targeted=True)

        pred_sort = classifier.predict(self.x_test).argsort(axis=1)
        y_test_adv = np.zeros((self.x_test.shape[0], 10))
        for i in range(self.x_test.shape[0]):
            y_test_adv[i, pred_sort[i, -2]] = 1.0

        attack_params = {"minimal": True, "eps_step": 0.01, "eps": 1.0}
        attack.set_params(**attack_params)

        x_test_adv = attack.generate(self.x_test, y=y_test_adv)
        self.assertFalse((self.x_test == x_test_adv).all())

        test_y_pred = get_labels_np_array(classifier.predict(x_test_adv))

        self.assertEqual(y_test_adv.shape, test_y_pred.shape)
        self.assertGreaterEqual((y_test_adv == test_y_pred).sum(), self.x_test.shape[0] // 2)

    def test_mnist_targeted(self):
        # Define all backends to test
        backends = {'keras': self.classifier_k,
                    'tf': self.classifier_tf,
                    'pytorch': self.classifier_py}

        for classifier_name, classifier in backends.items():
            if classifier_name == 'pytorch':
                self._swap_axes()
            self._test_mnist_targeted(classifier)
            if classifier_name == 'pytorch':
                self._swap_axes()

    def test_classifier_type_check_fail_classifier(self):
        # Use a useless test classifier to test basic classifier properties
        class ClassifierNoAPI:
            pass

        classifier = ClassifierNoAPI
        with self.assertRaises(TypeError) as context:
            _ = FastGradientMethod(classifier=classifier)

        self.assertIn('For `FastGradientMethod` classifier must be an instance of '
                      '`art.classifiers.classifier.Classifier`, the provided classifier is instance of '
                      '(<class \'object\'>,).', str(context.exception))

    def test_classifier_type_check_fail_gradients(self):
        # Use a test classifier not providing gradients required by white-box attack
        from art.classifiers.scikitlearn import ScikitlearnDecisionTreeClassifier
        from sklearn.tree import DecisionTreeClassifier

        classifier = ScikitlearnDecisionTreeClassifier(model=DecisionTreeClassifier())
        with self.assertRaises(TypeError) as context:
            _ = FastGradientMethod(classifier=classifier)

        self.assertIn('For `FastGradientMethod` classifier must be an instance of '
                      '`art.classifiers.classifier.ClassifierGradients`, the provided classifier is instance of '
                      '(<class \'art.classifiers.scikitlearn.ScikitlearnClassifier\'>,).', str(context.exception))


class TestFastGradientVectors(unittest.TestCase):
    @classmethod
    def setUpClass(cls):
        (x_train, y_train), (x_test, y_test), _, _ = load_dataset('iris')

        cls.x_train = x_train
        cls.y_train = y_train
        cls.x_test = x_test
        cls.y_test = y_test

    def setUp(self):
        master_seed(1234)

    @unittest.skipIf(tf.__version__[0] == '2', reason='Skip unittests for Tensorflow v2 until Keras supports Tensorflow'
                                                      ' v2 as backend.')
    def test_iris_k_clipped(self):
        classifier, _ = get_iris_classifier_kr()

        # Test untargeted attack
        attack = FastGradientMethod(classifier, eps=.1)
        x_test_adv = attack.generate(self.x_test)
        self.assertFalse((self.x_test == x_test_adv).all())
        self.assertLessEqual(np.amax(x_test_adv), 1.0)
        self.assertGreaterEqual(np.amin(x_test_adv), 0.0)

        predictions_adv = np.argmax(classifier.predict(x_test_adv), axis=1)
        self.assertFalse((np.argmax(self.y_test, axis=1) == predictions_adv).all())
        accuracy = np.sum(predictions_adv == np.argmax(self.y_test, axis=1)) / self.y_test.shape[0]
        logger.info('Accuracy on Iris with FGM adversarial examples: %.2f%%', (accuracy * 100))

        # Test targeted attack
        targets = random_targets(self.y_test, nb_classes=3)
        attack = FastGradientMethod(classifier, targeted=True, eps=.1)
        x_test_adv = attack.generate(self.x_test, **{'y': targets})
        self.assertFalse((self.x_test == x_test_adv).all())
        self.assertLessEqual(np.amax(x_test_adv), 1.0)
        self.assertGreaterEqual(np.amin(x_test_adv), 0.0)

        predictions_adv = np.argmax(classifier.predict(x_test_adv), axis=1)
        self.assertTrue((np.argmax(targets, axis=1) == predictions_adv).any())
        accuracy = np.sum(predictions_adv == np.argmax(targets, axis=1)) / self.y_test.shape[0]
        logger.info('Success rate of targeted FGM on Iris: %.2f%%', (accuracy * 100))

    @unittest.skipIf(tf.__version__[0] == '2', reason='Skip unittests for Tensorflow v2 until Keras supports Tensorflow'
                                                      ' v2 as backend.')
    def test_iris_k_unbounded(self):
        classifier, _ = get_iris_classifier_kr()

        # Recreate a classifier without clip values
        classifier = KerasClassifier(model=classifier._model, use_logits=False, channel_index=1)
        attack = FastGradientMethod(classifier, eps=1)
        x_test_adv = attack.generate(self.x_test)
        self.assertFalse((self.x_test == x_test_adv).all())
        self.assertTrue((x_test_adv > 1).any())
        self.assertTrue((x_test_adv < 0).any())

        predictions_adv = np.argmax(classifier.predict(x_test_adv), axis=1)
        self.assertFalse((np.argmax(self.y_test, axis=1) == predictions_adv).all())
        accuracy = np.sum(predictions_adv == np.argmax(self.y_test, axis=1)) / self.y_test.shape[0]
        logger.info('Accuracy on Iris with FGM adversarial examples: %.2f%%', (accuracy * 100))

    def test_iris_tf(self):
        classifier, _ = get_iris_classifier_tf()

        # Test untargeted attack
        attack = FastGradientMethod(classifier, eps=.1)
        x_test_adv = attack.generate(self.x_test)
        self.assertFalse((self.x_test == x_test_adv).all())
        self.assertLessEqual(np.amax(x_test_adv), 1.0)
        self.assertGreaterEqual(np.amin(x_test_adv), 0.0)

        predictions_adv = np.argmax(classifier.predict(x_test_adv), axis=1)
        self.assertFalse((np.argmax(self.y_test, axis=1) == predictions_adv).all())
        accuracy = np.sum(predictions_adv == np.argmax(self.y_test, axis=1)) / self.y_test.shape[0]
        logger.info('Accuracy on Iris with FGM adversarial examples: %.2f%%', (accuracy * 100))

        # Test targeted attack
        targets = random_targets(self.y_test, nb_classes=3)
        attack = FastGradientMethod(classifier, targeted=True, eps=.1, batch_size=128)
        x_test_adv = attack.generate(self.x_test, **{'y': targets})
        self.assertFalse((self.x_test == x_test_adv).all())
        self.assertLessEqual(np.amax(x_test_adv), 1.0)
        self.assertGreaterEqual(np.amin(x_test_adv), 0.0)

        predictions_adv = np.argmax(classifier.predict(x_test_adv), axis=1)
        self.assertTrue((np.argmax(targets, axis=1) == predictions_adv).any())
        accuracy = np.sum(predictions_adv == np.argmax(targets, axis=1)) / self.y_test.shape[0]
        logger.info('Success rate of targeted FGM on Iris: %.2f%%', (accuracy * 100))

    def test_iris_pt(self):
        classifier = get_iris_classifier_pt()

        # Test untargeted attack
        attack = FastGradientMethod(classifier, eps=.1)
        x_test_adv = attack.generate(self.x_test)
        self.assertFalse((self.x_test == x_test_adv).all())
        self.assertLessEqual(np.amax(x_test_adv), 1.0)
        self.assertGreaterEqual(np.amin(x_test_adv), 0.0)

        predictions_adv = np.argmax(classifier.predict(x_test_adv), axis=1)
        self.assertFalse((np.argmax(self.y_test, axis=1) == predictions_adv).all())
        accuracy = np.sum(predictions_adv == np.argmax(self.y_test, axis=1)) / self.y_test.shape[0]
        logger.info('Accuracy on Iris with FGM adversarial examples: %.2f%%', (accuracy * 100))

        # Test targeted attack
        targets = random_targets(self.y_test, nb_classes=3)
        attack = FastGradientMethod(classifier, targeted=True, eps=.1, batch_size=128)
        x_test_adv = attack.generate(self.x_test, **{'y': targets})
        self.assertFalse((self.x_test == x_test_adv).all())
        self.assertLessEqual(np.amax(x_test_adv), 1.0)
        self.assertGreaterEqual(np.amin(x_test_adv), 0.0)

        predictions_adv = np.argmax(classifier.predict(x_test_adv), axis=1)
        self.assertTrue((np.argmax(targets, axis=1) == predictions_adv).any())
        accuracy = np.sum(predictions_adv == np.argmax(targets, axis=1)) / self.y_test.shape[0]
        logger.info('Success rate of targeted FGM on Iris: %.2f%%', (accuracy * 100))

    def test_scikitlearn(self):
        from sklearn.linear_model import LogisticRegression
        from sklearn.svm import SVC, LinearSVC

        from art.classifiers.scikitlearn import ScikitlearnLogisticRegression, ScikitlearnSVC

        scikitlearn_test_cases = {LogisticRegression: ScikitlearnLogisticRegression,
                                  SVC: ScikitlearnSVC,
                                  LinearSVC: ScikitlearnSVC}

        for (model_class, classifier_class) in scikitlearn_test_cases.items():
            model = model_class()
            classifier = classifier_class(model=model, clip_values=(0, 1))
            classifier.fit(x=self.x_test, y=self.y_test)

            # Test untargeted attack
            eps = 0.1
            attack = FastGradientMethod(classifier, eps=eps)
            x_test_adv = attack.generate(self.x_test)
            np.testing.assert_array_almost_equal(np.abs(x_test_adv - self.x_test), eps, decimal=5)
            self.assertLessEqual(np.amax(x_test_adv), 1.0)
            self.assertGreaterEqual(np.amin(x_test_adv), 0.0)

            predictions_adv = np.argmax(classifier.predict(x_test_adv), axis=1)
            self.assertFalse((np.argmax(self.y_test, axis=1) == predictions_adv).all())
            accuracy = np.sum(predictions_adv == np.argmax(self.y_test, axis=1)) / self.y_test.shape[0]
            logger.info('Accuracy of ' + classifier.__class__.__name__ + ' on Iris with FGM adversarial examples: '
                                                                         '%.2f%%', (accuracy * 100))

            # Test targeted attack
            targets = random_targets(self.y_test, nb_classes=3)
            attack = FastGradientMethod(classifier, targeted=True, eps=0.1, batch_size=128)
            x_test_adv = attack.generate(self.x_test, **{'y': targets})
            self.assertFalse((self.x_test == x_test_adv).all())
            self.assertLessEqual(np.amax(x_test_adv), 1.0)
            self.assertGreaterEqual(np.amin(x_test_adv), 0.0)

            predictions_adv = np.argmax(classifier.predict(x_test_adv), axis=1)
            self.assertTrue((np.argmax(targets, axis=1) == predictions_adv).any())
            accuracy = np.sum(predictions_adv == np.argmax(targets, axis=1)) / self.y_test.shape[0]
            logger.info('Success rate of ' + classifier.__class__.__name__ + ' on targeted FGM on Iris: %.2f%%',
                        (accuracy * 100))


if __name__ == '__main__':
    unittest.main()<|MERGE_RESOLUTION|>--- conflicted
+++ resolved
@@ -20,11 +20,7 @@
 import logging
 import unittest
 
-<<<<<<< HEAD
 import tensorflow as tf
-import keras.backend as k
-=======
->>>>>>> db2d6ce2
 import numpy as np
 
 from art.attacks import FastGradientMethod
