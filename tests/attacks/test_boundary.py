--- conflicted
+++ resolved
@@ -62,16 +62,9 @@
         tfc, sess = get_classifier_tf()
 
         # First targeted attack
-<<<<<<< HEAD
         boundary = BoundaryAttack(classifier=tfc, targeted=True, max_iter=200, delta=0.5)
-        params = {'y': random_targets(self.y_test, tfc.nb_classes)}
+        params = {'y': random_targets(self.y_test, tfc.nb_classes())}
         x_test_adv = boundary.generate(self.x_test, **params)
-=======
-        boundary = BoundaryAttack(classifier=tfc, targeted=True, max_iter=20)
-        params = {'y': random_targets(y_test, tfc.nb_classes())}
-        x_test_adv = boundary.generate(x_test, **params)
->>>>>>> ec93ffbb
-
         expected_x_test_adv = np.asarray([0.42622495, 0.0, 0.0, 0.33005068, 0.2277837, 0.0,
                                           0.18348512, 0.42622495, 0.27452883, 0.0, 0.0, 0.0,
                                           0.1653487, 0.70523715, 0.7367977, 0.7974912, 0.28579983, 0.0,
@@ -112,13 +105,8 @@
 
         # First targeted attack
         boundary = BoundaryAttack(classifier=krc, targeted=True, max_iter=20)
-<<<<<<< HEAD
-        params = {'y': random_targets(self.y_test, krc.nb_classes)}
+        params = {'y': random_targets(self.y_test, krc.nb_classes())}
         x_test_adv = boundary.generate(self.x_test, **params)
-=======
-        params = {'y': random_targets(y_test, krc.nb_classes())}
-        x_test_adv = boundary.generate(x_test, **params)
->>>>>>> ec93ffbb
 
         self.assertFalse((self.x_test == x_test_adv).all())
         self.assertTrue((x_test_adv <= 1.0001).all())
@@ -155,11 +143,7 @@
 
         # First targeted attack
         boundary = BoundaryAttack(classifier=ptc, targeted=True, max_iter=20)
-<<<<<<< HEAD
-        params = {'y': random_targets(self.y_test, ptc.nb_classes)}
-=======
-        params = {'y': random_targets(y_test, ptc.nb_classes())}
->>>>>>> ec93ffbb
+        params = {'y': random_targets(self.y_test, ptc.nb_classes())}
         x_test_adv = boundary.generate(x_test, **params)
 
         self.assertFalse((x_test == x_test_adv).all())
