--- conflicted
+++ resolved
@@ -25,12 +25,8 @@
 import shutil
 import pickle
 
-<<<<<<< HEAD
 import tensorflow as tf
-
-=======
 import numpy as np
->>>>>>> 7a70b8f9
 import keras
 import keras.backend as k
 from keras.layers import Dense, Conv2D, MaxPooling2D, Dropout, Input, Flatten
@@ -53,7 +49,6 @@
 BATCH_SIZE = 10
 NB_TRAIN = 500
 NB_TEST = 100
-
 
 @unittest.skipIf(tf.__version__[0] == '2', reason='Skip unittests for Tensorflow v2 until Keras supports Tensorflow v2 '
                                                   'as backend.')
