--- conflicted
+++ resolved
@@ -28,12 +28,9 @@
 
 from art.utils import load_dataset
 
-<<<<<<< HEAD
-from art.utils import load_dataset, master_seed
-from tests.utils_test import get_image_classifier_kr_tf
-=======
-from tests.utils import master_seed, get_classifier_kr_tf
->>>>>>> 773c28d8
+from art.utils import load_dataset
+from tests.utils_test import get_image_classifier_kr_tf, master_seed
+
 
 logger = logging.getLogger(__name__)
 
