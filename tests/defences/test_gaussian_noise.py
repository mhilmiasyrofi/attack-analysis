--- conflicted
+++ resolved
@@ -20,15 +20,15 @@
 
 import numpy as np
 
-<<<<<<< HEAD
+
 
 from art.utils import load_dataset
 from tests.utils_test import get_image_classifier_kr_tf, get_image_classifier_kr_tf_binary
 
-from art.defences.postprocess import GaussianNoise
-=======
+# from art.defences.postprocess import GaussianNoise
+
 from art.defences.postprocessor import GaussianNoise
->>>>>>> 8428f9be
+
 from art.utils import load_dataset
 from tests.utils_test import master_seed
 
